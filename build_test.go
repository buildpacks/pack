package pack

import (
	"bytes"
	"context"
	"crypto/sha256"
	"encoding/hex"
	"fmt"
	"io"
	"io/ioutil"
	"math/rand"
	"net/http"
	"os"
	"path/filepath"
	"runtime"
	"strings"
	"testing"
	"time"

	"github.com/golang/mock/gomock"

	"github.com/buildpacks/pack/testmocks"

	"github.com/Masterminds/semver"
	"github.com/buildpacks/imgutil"
	"github.com/buildpacks/imgutil/fakes"
	"github.com/buildpacks/imgutil/local"
	"github.com/buildpacks/imgutil/remote"
	"github.com/buildpacks/lifecycle/api"
	"github.com/docker/docker/client"
	"github.com/google/go-containerregistry/pkg/name"
	"github.com/heroku/color"
	"github.com/onsi/gomega/ghttp"
	"github.com/pkg/errors"
	"github.com/sclevine/spec"
	"github.com/sclevine/spec/report"

	"github.com/buildpacks/pack/config"
	"github.com/buildpacks/pack/internal/blob"
	"github.com/buildpacks/pack/internal/build"
	"github.com/buildpacks/pack/internal/builder"
	"github.com/buildpacks/pack/internal/buildpackage"
	cfg "github.com/buildpacks/pack/internal/config"
	"github.com/buildpacks/pack/internal/dist"
	ifakes "github.com/buildpacks/pack/internal/fakes"
	ilogging "github.com/buildpacks/pack/internal/logging"
	rg "github.com/buildpacks/pack/internal/registry"
	"github.com/buildpacks/pack/internal/style"
	h "github.com/buildpacks/pack/testhelpers"
)

func TestBuild(t *testing.T) {
	color.Disable(true)
	defer color.Disable(false)
	rand.Seed(time.Now().UTC().UnixNano())
	spec.Run(t, "build", testBuild, spec.Report(report.Terminal{}))
}

func testBuild(t *testing.T, when spec.G, it spec.S) {
	var (
		subject                      *Client
		mockController               *gomock.Controller
		fakeImageFetcher             *ifakes.FakeImageFetcher
		fakeAssetFetcher             *testmocks.MockAssetFetcher
		fakeLifecycle                *ifakes.FakeLifecycle
		defaultBuilderStackID        = "some.stack.id"
		defaultWindowsBuilderStackID = "some.windows.stack.id"
		defaultBuilderImage          *fakes.Image
		defaultWindowsBuilderImage   *fakes.Image
		defaultBuilderName           = "example.com/default/builder:tag"
		defaultWindowsBuilderName    = "example.com/windows-default/builder:tag"
		defaultRunImageName          = "default/run"
		defaultWindowsRunImageName   = "default/win-run"
		fakeDefaultRunImage          *fakes.Image
		fakeDefaultWindowsRunImage   *fakes.Image
		fakeMirror1                  *fakes.Image
		fakeMirror2                  *fakes.Image
		tmpDir                       string
		outBuf                       bytes.Buffer
		logger                       *ilogging.LogWithWriters
		fakeLifecycleImage           *fakes.Image
	)
	it.Before(func() {
		var err error

		mockController = gomock.NewController(t)
		fakeImageFetcher = ifakes.NewFakeImageFetcher()
		fakeLifecycle = &ifakes.FakeLifecycle{}
		fakeAssetFetcher = testmocks.NewMockAssetFetcher(mockController)

		tmpDir, err = ioutil.TempDir("", "build-test")
		h.AssertNil(t, err)

		defaultBuilderImage = newFakeBuilderImage(t, tmpDir, defaultBuilderName, defaultBuilderStackID, defaultRunImageName, builder.DefaultLifecycleVersion, newLinuxImage)
		h.AssertNil(t, defaultBuilderImage.SetLabel("io.buildpacks.stack.mixins", `["mixinA", "build:mixinB", "mixinX", "build:mixinY"]`))
		fakeImageFetcher.LocalImages[defaultBuilderImage.Name()] = defaultBuilderImage

		defaultWindowsBuilderImage = newFakeBuilderImage(t, tmpDir, defaultWindowsBuilderName, defaultWindowsBuilderStackID, defaultWindowsRunImageName, builder.DefaultLifecycleVersion, newWindowsImage)
		h.AssertNil(t, defaultWindowsBuilderImage.SetLabel("io.buildpacks.stack.mixins", `["mixinA", "build:mixinB", "mixinX", "build:mixinY"]`))
		fakeImageFetcher.LocalImages[defaultWindowsBuilderImage.Name()] = defaultWindowsBuilderImage

		fakeDefaultWindowsRunImage = newWindowsImage("default/win-run", "", nil)
		h.AssertNil(t, fakeDefaultWindowsRunImage.SetLabel("io.buildpacks.stack.id", defaultWindowsBuilderStackID))
		h.AssertNil(t, fakeDefaultWindowsRunImage.SetLabel("io.buildpacks.stack.mixins", `["mixinA", "run:mixinC", "mixinX", "run:mixinZ"]`))
		fakeImageFetcher.LocalImages[fakeDefaultWindowsRunImage.Name()] = fakeDefaultWindowsRunImage

		fakeDefaultRunImage = newLinuxImage("default/run", "", nil)
		h.AssertNil(t, fakeDefaultRunImage.SetLabel("io.buildpacks.stack.id", defaultBuilderStackID))
		h.AssertNil(t, fakeDefaultRunImage.SetLabel("io.buildpacks.stack.mixins", `["mixinA", "run:mixinC", "mixinX", "run:mixinZ"]`))
		fakeImageFetcher.LocalImages[fakeDefaultRunImage.Name()] = fakeDefaultRunImage

		fakeMirror1 = newLinuxImage("registry1.example.com/run/mirror", "", nil)
		h.AssertNil(t, fakeMirror1.SetLabel("io.buildpacks.stack.id", defaultBuilderStackID))
		h.AssertNil(t, fakeMirror1.SetLabel("io.buildpacks.stack.mixins", `["mixinA", "mixinX", "run:mixinZ"]`))
		fakeImageFetcher.LocalImages[fakeMirror1.Name()] = fakeMirror1

		fakeMirror2 = newLinuxImage("registry2.example.com/run/mirror", "", nil)
		h.AssertNil(t, fakeMirror2.SetLabel("io.buildpacks.stack.id", defaultBuilderStackID))
		h.AssertNil(t, fakeMirror2.SetLabel("io.buildpacks.stack.mixins", `["mixinA", "mixinX", "run:mixinZ"]`))
		fakeImageFetcher.LocalImages[fakeMirror2.Name()] = fakeMirror2

		fakeLifecycleImage = newLinuxImage(fmt.Sprintf("%s:%s", cfg.DefaultLifecycleImageRepo, builder.DefaultLifecycleVersion), "", nil)
		fakeImageFetcher.LocalImages[fakeLifecycleImage.Name()] = fakeLifecycleImage

		docker, err := client.NewClientWithOpts(client.FromEnv, client.WithVersion("1.38"))
		h.AssertNil(t, err)

		logger = ilogging.NewLogWithWriters(&outBuf, &outBuf)

		dlCacheDir, err := ioutil.TempDir(tmpDir, "dl-cache")
		h.AssertNil(t, err)

		subject = &Client{
			logger:            logger,
			imageFetcher:      fakeImageFetcher,
			assetFetcher:      fakeAssetFetcher,
			downloader:        blob.NewDownloader(logger, dlCacheDir),
			lifecycleExecutor: fakeLifecycle,
			docker:            docker,
		}
	})

	it.After(func() {
		h.AssertNilE(t, defaultBuilderImage.Cleanup())
		h.AssertNilE(t, fakeDefaultRunImage.Cleanup())
		h.AssertNilE(t, fakeMirror1.Cleanup())
		h.AssertNilE(t, fakeMirror2.Cleanup())
		os.RemoveAll(tmpDir)
		h.AssertNilE(t, fakeLifecycleImage.Cleanup())
	})

	when("#Build", func() {
<<<<<<< HEAD
		it.Before(func() {
			fakeAssetFetcher.EXPECT().FetchAssets(nil, gomock.Any()).AnyTimes()
		})
=======
		when("Workspace option", func() {
			it("uses the specified dir", func() {
				h.AssertNil(t, subject.Build(context.TODO(), BuildOptions{
					Workspace: "app",
					Builder:   defaultBuilderName,
					Image:     "example.com/some/repo:tag",
				}))
				h.AssertEq(t, fakeLifecycle.Opts.Workspace, "app")
			})
		})

>>>>>>> eb72b8ab
		when("Image option", func() {
			it("is required", func() {
				h.AssertError(t, subject.Build(context.TODO(), BuildOptions{
					Image:   "",
					Builder: defaultBuilderName,
				}),
					"invalid image name ''",
				)
			})

			it("must be a valid image reference", func() {
				h.AssertError(t, subject.Build(context.TODO(), BuildOptions{
					Image:   "not@valid",
					Builder: defaultBuilderName,
				}),
					"invalid image name 'not@valid'",
				)
			})

			it("must be a valid tag reference", func() {
				h.AssertError(t, subject.Build(context.TODO(), BuildOptions{
					Image:   "registry.com/my/image@sha256:954e1f01e80ce09d0887ff6ea10b13a812cb01932a0781d6b0cc23f743a874fd",
					Builder: defaultBuilderName,
				}),
					"invalid image name 'registry.com/my/image@sha256:954e1f01e80ce09d0887ff6ea10b13a812cb01932a0781d6b0cc23f743a874fd'",
				)
			})

			it("lifecycle receives resolved reference", func() {
				h.AssertNil(t, subject.Build(context.TODO(), BuildOptions{
					Builder: defaultBuilderName,
					Image:   "example.com/some/repo:tag",
				}))
				h.AssertEq(t, fakeLifecycle.Opts.Image.Context().RegistryStr(), "example.com")
				h.AssertEq(t, fakeLifecycle.Opts.Image.Context().RepositoryStr(), "some/repo")
				h.AssertEq(t, fakeLifecycle.Opts.Image.Identifier(), "tag")
			})
		})

		when("Quiet mode", func() {
			var builtImage *fakes.Image

			it.After(func() {
				logger.WantQuiet(false)
			})

			when("publish", func() {
				var remoteRunImage, builderWithoutLifecycleImageOrCreator *fakes.Image

				it.Before(func() {
					remoteRunImage = fakes.NewImage("default/run", "", nil)
					h.AssertNil(t, remoteRunImage.SetLabel("io.buildpacks.stack.id", defaultBuilderStackID))
					h.AssertNil(t, remoteRunImage.SetLabel("io.buildpacks.stack.mixins", `["mixinA", "mixinX", "run:mixinZ"]`))
					fakeImageFetcher.RemoteImages[remoteRunImage.Name()] = remoteRunImage

					builderWithoutLifecycleImageOrCreator = newFakeBuilderImage(
						t,
						tmpDir,
						"example.com/supportscreator/builder:tag",
						"some.stack.id",
						defaultRunImageName,
						"0.3.0",
						newLinuxImage,
					)
					h.AssertNil(t, builderWithoutLifecycleImageOrCreator.SetLabel("io.buildpacks.stack.mixins", `["mixinA", "build:mixinB", "mixinX", "build:mixinY"]`))
					fakeImageFetcher.LocalImages[builderWithoutLifecycleImageOrCreator.Name()] = builderWithoutLifecycleImageOrCreator

					digest, err := name.NewDigest("example.io/some/app@sha256:363c754893f0efe22480b4359a5956cf3bd3ce22742fc576973c61348308c2e4", name.WeakValidation)
					h.AssertNil(t, err)
					builtImage = fakes.NewImage("example.io/some/app:latest", "", remote.DigestIdentifier{Digest: digest})
					fakeImageFetcher.RemoteImages[builtImage.Name()] = builtImage
				})

				it.After(func() {
					h.AssertNilE(t, remoteRunImage.Cleanup())
					h.AssertNilE(t, builderWithoutLifecycleImageOrCreator.Cleanup())
					h.AssertNilE(t, builtImage.Cleanup())
				})

				it("only prints app name and sha", func() {
					logger.WantQuiet(true)

					h.AssertNil(t, subject.Build(context.TODO(), BuildOptions{
						Image:   "example.io/some/app",
						Builder: defaultBuilderName,
						AppPath: filepath.Join("testdata", "some-app"),
						Publish: true,
					}))

					h.AssertEq(t, strings.TrimSpace(outBuf.String()), "example.io/some/app@sha256:363c754893f0efe22480b4359a5956cf3bd3ce22742fc576973c61348308c2e4")
				})
			})

			when("local", func() {
				it.Before(func() {
					builtImage = fakes.NewImage("index.docker.io/some/app:latest", "", local.IDIdentifier{
						ImageID: "363c754893f0efe22480b4359a5956cf3bd3ce22742fc576973c61348308c2e4",
					})
					fakeImageFetcher.LocalImages[builtImage.Name()] = builtImage
				})

				it.After(func() {
					h.AssertNilE(t, builtImage.Cleanup())
				})

				it("only prints app name and sha", func() {
					logger.WantQuiet(true)

					h.AssertNil(t, subject.Build(context.TODO(), BuildOptions{
						Image:   "some/app",
						Builder: defaultBuilderName,
						AppPath: filepath.Join("testdata", "some-app"),
					}))

					h.AssertEq(t, strings.TrimSpace(outBuf.String()), "some/app@sha256:363c754893f0efe22480b4359a5956cf3bd3ce22742fc576973c61348308c2e4")
				})
			})
		})

		when("AppDir option", func() {
			it("defaults to the current working directory", func() {
				h.AssertNil(t, subject.Build(context.TODO(), BuildOptions{
					Image:   "some/app",
					Builder: defaultBuilderName,
				}))

				wd, err := os.Getwd()
				h.AssertNil(t, err)
				resolvedWd, err := filepath.EvalSymlinks(wd)
				h.AssertNil(t, err)
				h.AssertEq(t, fakeLifecycle.Opts.AppPath, resolvedWd)
			})
			for fileDesc, appPath := range map[string]string{
				"zip": filepath.Join("testdata", "zip-file.zip"),
				"jar": filepath.Join("testdata", "jar-file.jar"),
			} {
				fileDesc := fileDesc
				appPath := appPath

				it(fmt.Sprintf("supports %s files", fileDesc), func() {
					err := subject.Build(context.TODO(), BuildOptions{
						Image:   "some/app",
						Builder: defaultBuilderName,
						AppPath: appPath,
					})
					h.AssertNil(t, err)
				})
			}

			for fileDesc, testData := range map[string][]string{
				"non-existent": {"not/exist/path", "does not exist"},
				"empty":        {filepath.Join("testdata", "empty-file"), "app path must be a directory or zip"},
				"non-zip":      {filepath.Join("testdata", "non-zip-file"), "app path must be a directory or zip"},
			} {
				fileDesc := fileDesc
				appPath := testData[0]
				errMessage := testData[0]

				it(fmt.Sprintf("does NOT support %s files", fileDesc), func() {
					err := subject.Build(context.TODO(), BuildOptions{
						Image:   "some/app",
						Builder: defaultBuilderName,
						AppPath: appPath,
					})

					h.AssertError(t, err, errMessage)
				})
			}

			it("resolves the absolute path", func() {
				h.AssertNil(t, subject.Build(context.TODO(), BuildOptions{
					Image:   "some/app",
					Builder: defaultBuilderName,
					AppPath: filepath.Join("testdata", "some-app"),
				}))
				absPath, err := filepath.Abs(filepath.Join("testdata", "some-app"))
				h.AssertNil(t, err)
				h.AssertEq(t, fakeLifecycle.Opts.AppPath, absPath)
			})

			when("appDir is a symlink", func() {
				var (
					appDirName     = "some-app"
					absoluteAppDir string
					tmpDir         string
					err            error
				)

				it.Before(func() {
					tmpDir, err = ioutil.TempDir("", "build-symlink-test")
					h.AssertNil(t, err)

					appDirPath := filepath.Join(tmpDir, appDirName)
					h.AssertNil(t, os.MkdirAll(filepath.Join(tmpDir, appDirName), 0666))

					absoluteAppDir, err = filepath.Abs(appDirPath)
					h.AssertNil(t, err)

					absoluteAppDir, err = filepath.EvalSymlinks(appDirPath)
					h.AssertNil(t, err)
				})

				it.After(func() {
					os.RemoveAll(tmpDir)
				})

				it("resolves relative symbolic links", func() {
					relLink := filepath.Join(tmpDir, "some-app.link")
					h.AssertNil(t, os.Symlink(filepath.Join(".", appDirName), relLink))

					h.AssertNil(t, subject.Build(context.TODO(), BuildOptions{
						Image:   "some/app",
						Builder: defaultBuilderName,
						AppPath: relLink,
					}))

					h.AssertEq(t, fakeLifecycle.Opts.AppPath, absoluteAppDir)
				})

				it("resolves absolute symbolic links", func() {
					relLink := filepath.Join(tmpDir, "some-app.link")
					h.AssertNil(t, os.Symlink(absoluteAppDir, relLink))

					h.AssertNil(t, subject.Build(context.TODO(), BuildOptions{
						Image:   "some/app",
						Builder: defaultBuilderName,
						AppPath: relLink,
					}))

					h.AssertEq(t, fakeLifecycle.Opts.AppPath, absoluteAppDir)
				})

				it("resolves symbolic links recursively", func() {
					linkRef1 := absoluteAppDir
					absoluteLink1 := filepath.Join(tmpDir, "some-app-abs-1.link")

					linkRef2 := "some-app-abs-1.link"
					symbolicLink := filepath.Join(tmpDir, "some-app-rel-2.link")

					h.AssertNil(t, os.Symlink(linkRef1, absoluteLink1))
					h.AssertNil(t, os.Symlink(linkRef2, symbolicLink))

					h.AssertNil(t, subject.Build(context.TODO(), BuildOptions{
						Image:   "some/app",
						Builder: defaultBuilderName,
						AppPath: symbolicLink,
					}))

					h.AssertEq(t, fakeLifecycle.Opts.AppPath, absoluteAppDir)
				})
			})
		})

		when("Builder option", func() {
			it("builder is required", func() {
				h.AssertError(t, subject.Build(context.TODO(), BuildOptions{
					Image: "some/app",
				}),
					"invalid builder ''",
				)
			})

			when("the builder name is provided", func() {
				var (
					customBuilderImage *fakes.Image
					fakeRunImage       *fakes.Image
				)

				it.Before(func() {
					customBuilderImage = ifakes.NewFakeBuilderImage(t,
						tmpDir,
						defaultBuilderName,
						"some.stack.id",
						"1234",
						"5678",
						builder.Metadata{
							Stack: builder.StackMetadata{
								RunImage: builder.RunImageMetadata{
									Image: "some/run",
								},
							},
							Lifecycle: builder.LifecycleMetadata{
								LifecycleInfo: builder.LifecycleInfo{
									Version: &builder.Version{
										Version: *semver.MustParse(builder.DefaultLifecycleVersion),
									},
								},
								APIs: builder.LifecycleAPIs{
									Buildpack: builder.APIVersions{
										Supported: builder.APISet{api.MustParse("0.2"), api.MustParse("0.3"), api.MustParse("0.4")},
									},
									Platform: builder.APIVersions{
										Supported: builder.APISet{api.MustParse("0.3"), api.MustParse("0.4")},
									},
								},
							},
						},
						nil,
						nil,
						newLinuxImage,
					)

					fakeImageFetcher.LocalImages[customBuilderImage.Name()] = customBuilderImage

					fakeRunImage = fakes.NewImage("some/run", "", nil)
					h.AssertNil(t, fakeRunImage.SetLabel("io.buildpacks.stack.id", "some.stack.id"))
					fakeImageFetcher.LocalImages[fakeRunImage.Name()] = fakeRunImage
				})

				it.After(func() {
					h.AssertNilE(t, customBuilderImage.Cleanup())
					h.AssertNilE(t, fakeRunImage.Cleanup())
				})

				it("it uses the provided builder", func() {
					h.AssertNil(t, subject.Build(context.TODO(), BuildOptions{
						Image:   "some/app",
						Builder: defaultBuilderName,
					}))
					h.AssertEq(t, fakeLifecycle.Opts.Builder.Name(), customBuilderImage.Name())
				})
			})
		})

		when("RunImage option", func() {
			var (
				fakeRunImage *fakes.Image
			)

			it.Before(func() {
				fakeRunImage = fakes.NewImage("custom/run", "", nil)
				h.AssertNil(t, fakeRunImage.SetLabel("io.buildpacks.stack.id", defaultBuilderStackID))
				h.AssertNil(t, fakeRunImage.SetLabel("io.buildpacks.stack.mixins", `["mixinA", "mixinX", "run:mixinZ"]`))
				fakeImageFetcher.LocalImages[fakeRunImage.Name()] = fakeRunImage
			})

			it.After(func() {
				h.AssertNilE(t, fakeRunImage.Cleanup())
			})

			when("run image stack matches the builder stack", func() {
				it("uses the provided image", func() {
					h.AssertNil(t, subject.Build(context.TODO(), BuildOptions{
						Image:    "some/app",
						Builder:  defaultBuilderName,
						RunImage: "custom/run",
					}))
					h.AssertEq(t, fakeLifecycle.Opts.RunImage, "custom/run")
				})
			})

			when("run image stack does not match the builder stack", func() {
				it.Before(func() {
					h.AssertNil(t, fakeRunImage.SetLabel("io.buildpacks.stack.id", "other.stack"))
				})

				it("errors", func() {
					h.AssertError(t, subject.Build(context.TODO(), BuildOptions{
						Image:    "some/app",
						Builder:  defaultBuilderName,
						RunImage: "custom/run",
					}),
						"invalid run-image 'custom/run': run-image stack id 'other.stack' does not match builder stack 'some.stack.id'",
					)
				})
			})

			when("run image is not supplied", func() {
				when("there are no locally configured mirrors", func() {
					when("Publish is true", func() {
						it("chooses the run image mirror matching the local image", func() {
							fakeImageFetcher.RemoteImages[fakeDefaultRunImage.Name()] = fakeDefaultRunImage

							h.AssertNil(t, subject.Build(context.TODO(), BuildOptions{
								Image:   "some/app",
								Builder: defaultBuilderName,
								Publish: true,
							}))
							h.AssertEq(t, fakeLifecycle.Opts.RunImage, "default/run")
						})

						for _, registry := range []string{"registry1.example.com", "registry2.example.com"} {
							testRegistry := registry
							it("chooses the run image mirror matching the built image", func() {
								runImg := testRegistry + "/run/mirror"
								fakeImageFetcher.RemoteImages[runImg] = fakeDefaultRunImage
								h.AssertNil(t, subject.Build(context.TODO(), BuildOptions{
									Image:   testRegistry + "/some/app",
									Builder: defaultBuilderName,
									Publish: true,
								}))
								h.AssertEq(t, fakeLifecycle.Opts.RunImage, runImg)
							})
						}
					})

					when("Publish is false", func() {
						for _, img := range []string{"some/app",
							"registry1.example.com/some/app",
							"registry2.example.com/some/app"} {
							testImg := img
							it("chooses a mirror on the builder registry", func() {
								h.AssertNil(t, subject.Build(context.TODO(), BuildOptions{
									Image:   testImg,
									Builder: defaultBuilderName,
								}))
								h.AssertEq(t, fakeLifecycle.Opts.RunImage, "default/run")
							})
						}
					})
				})

				when("there are locally configured mirrors", func() {
					var (
						fakeLocalMirror  *fakes.Image
						fakeLocalMirror1 *fakes.Image
						mirrors          = map[string][]string{
							"default/run": {"local/mirror", "registry1.example.com/local/mirror"},
						}
					)

					it.Before(func() {
						fakeLocalMirror = fakes.NewImage("local/mirror", "", nil)
						h.AssertNil(t, fakeLocalMirror.SetLabel("io.buildpacks.stack.id", defaultBuilderStackID))
						h.AssertNil(t, fakeLocalMirror.SetLabel("io.buildpacks.stack.mixins", `["mixinA", "mixinX", "run:mixinZ"]`))

						fakeImageFetcher.LocalImages[fakeLocalMirror.Name()] = fakeLocalMirror

						fakeLocalMirror1 = fakes.NewImage("registry1.example.com/local/mirror", "", nil)
						h.AssertNil(t, fakeLocalMirror1.SetLabel("io.buildpacks.stack.id", defaultBuilderStackID))
						h.AssertNil(t, fakeLocalMirror1.SetLabel("io.buildpacks.stack.mixins", `["mixinA", "mixinX", "run:mixinZ"]`))

						fakeImageFetcher.LocalImages[fakeLocalMirror1.Name()] = fakeLocalMirror1
					})

					it.After(func() {
						h.AssertNilE(t, fakeLocalMirror.Cleanup())
						h.AssertNilE(t, fakeLocalMirror1.Cleanup())
					})

					when("Publish is true", func() {
						for _, registry := range []string{"", "registry1.example.com"} {
							testRegistry := registry
							it("prefers user provided mirrors for registry "+testRegistry, func() {
								if testRegistry != "" {
									testRegistry += "/"
								}
								runImg := testRegistry + "local/mirror"
								fakeImageFetcher.RemoteImages[runImg] = fakeDefaultRunImage

								h.AssertNil(t, subject.Build(context.TODO(), BuildOptions{
									Image:             testRegistry + "some/app",
									Builder:           defaultBuilderName,
									AdditionalMirrors: mirrors,
									Publish:           true,
								}))
								h.AssertEq(t, fakeLifecycle.Opts.RunImage, runImg)
							})
						}
					})

					when("Publish is false", func() {
						for _, registry := range []string{"", "registry1.example.com", "registry2.example.com"} {
							testRegistry := registry
							it("prefers user provided mirrors", func() {
								h.AssertNil(t, subject.Build(context.TODO(), BuildOptions{
									Image:             testRegistry + "some/app",
									Builder:           defaultBuilderName,
									AdditionalMirrors: mirrors,
								}))
								h.AssertEq(t, fakeLifecycle.Opts.RunImage, "local/mirror")
							})
						}
					})
				})
			})
		})

		when("ClearCache option", func() {
			it("passes it through to lifecycle", func() {
				h.AssertNil(t, subject.Build(context.TODO(), BuildOptions{
					Image:      "some/app",
					Builder:    defaultBuilderName,
					ClearCache: true,
				}))
				h.AssertEq(t, fakeLifecycle.Opts.ClearCache, true)
			})

			it("defaults to false", func() {
				h.AssertNil(t, subject.Build(context.TODO(), BuildOptions{
					Image:   "some/app",
					Builder: defaultBuilderName,
				}))
				h.AssertEq(t, fakeLifecycle.Opts.ClearCache, false)
			})
		})

		when("ImageCache option", func() {
			it("passes it through to lifecycle", func() {
				h.AssertNil(t, subject.Build(context.TODO(), BuildOptions{
					Image:      "some/app",
					Builder:    defaultBuilderName,
					CacheImage: "some-cache-image",
				}))
				h.AssertEq(t, fakeLifecycle.Opts.CacheImage, "some-cache-image")
			})

			it("defaults to false", func() {
				h.AssertNil(t, subject.Build(context.TODO(), BuildOptions{
					Image:   "some/app",
					Builder: defaultBuilderName,
				}))
				h.AssertEq(t, fakeLifecycle.Opts.CacheImage, "")
			})
		})

		when("Buildpacks option", func() {
			assertOrderEquals := func(content string) {
				t.Helper()

				orderLayer, err := defaultBuilderImage.FindLayerWithPath("/cnb/order.toml")
				h.AssertNil(t, err)
				h.AssertOnTarEntry(t, orderLayer, "/cnb/order.toml", h.ContentEquals(content))
			}

			it("builder order is overwritten", func() {
				additionalBP := ifakes.CreateBuildpackTar(t, tmpDir, dist.BuildpackDescriptor{
					API: api.MustParse("0.3"),
					Info: dist.BuildpackInfo{
						ID:      "buildpack.add.1.id",
						Version: "buildpack.add.1.version",
					},
					Stacks: []dist.Stack{{ID: defaultBuilderStackID}},
					Order:  nil,
				})

				h.AssertNil(t, subject.Build(context.TODO(), BuildOptions{
					Image:      "some/app",
					Builder:    defaultBuilderName,
					ClearCache: true,
					Buildpacks: []string{additionalBP},
				}))
				h.AssertEq(t, fakeLifecycle.Opts.Builder.Name(), defaultBuilderImage.Name())

				assertOrderEquals(`[[order]]

  [[order.group]]
    id = "buildpack.add.1.id"
    version = "buildpack.add.1.version"
`)
			})

			when("id - no version is provided", func() {
				it("resolves version", func() {
					h.AssertNil(t, subject.Build(context.TODO(), BuildOptions{
						Image:      "some/app",
						Builder:    defaultBuilderName,
						ClearCache: true,
						Buildpacks: []string{"buildpack.1.id"},
					}))
					h.AssertEq(t, fakeLifecycle.Opts.Builder.Name(), defaultBuilderImage.Name())

					assertOrderEquals(`[[order]]

  [[order.group]]
    id = "buildpack.1.id"
    version = "buildpack.1.version"
`)
				})
			})

			when("from=builder:id@version", func() {
				it("builder order is prepended", func() {
					h.AssertNil(t, subject.Build(context.TODO(), BuildOptions{
						Image:      "some/app",
						Builder:    defaultBuilderName,
						ClearCache: true,
						Buildpacks: []string{
							"from=builder:buildpack.1.id@buildpack.1.version",
						},
					}))
					h.AssertEq(t, fakeLifecycle.Opts.Builder.Name(), defaultBuilderImage.Name())

					assertOrderEquals(`[[order]]

  [[order.group]]
    id = "buildpack.1.id"
    version = "buildpack.1.version"
`)
				})
			})

			when("from=builder is set first", func() {
				it("builder order is prepended", func() {
					additionalBP1 := ifakes.CreateBuildpackTar(t, tmpDir, dist.BuildpackDescriptor{
						API: api.MustParse("0.3"),
						Info: dist.BuildpackInfo{
							ID:      "buildpack.add.1.id",
							Version: "buildpack.add.1.version",
						},
						Stacks: []dist.Stack{{ID: defaultBuilderStackID}},
						Order:  nil,
					})

					additionalBP2 := ifakes.CreateBuildpackTar(t, tmpDir, dist.BuildpackDescriptor{
						API: api.MustParse("0.3"),
						Info: dist.BuildpackInfo{
							ID:      "buildpack.add.2.id",
							Version: "buildpack.add.2.version",
						},
						Stacks: []dist.Stack{{ID: defaultBuilderStackID}},
						Order:  nil,
					})

					h.AssertNil(t, subject.Build(context.TODO(), BuildOptions{
						Image:      "some/app",
						Builder:    defaultBuilderName,
						ClearCache: true,
						Buildpacks: []string{
							"from=builder",
							additionalBP1,
							additionalBP2,
						},
					}))

					assertOrderEquals(`[[order]]

  [[order.group]]
    id = "buildpack.1.id"
    version = "buildpack.1.version"

  [[order.group]]
    id = "buildpack.add.1.id"
    version = "buildpack.add.1.version"

  [[order.group]]
    id = "buildpack.add.2.id"
    version = "buildpack.add.2.version"

[[order]]

  [[order.group]]
    id = "buildpack.2.id"
    version = "buildpack.2.version"

  [[order.group]]
    id = "buildpack.add.1.id"
    version = "buildpack.add.1.version"

  [[order.group]]
    id = "buildpack.add.2.id"
    version = "buildpack.add.2.version"
`)
				})
			})

			when("from=builder is set in middle", func() {
				it("builder order is appended", func() {
					additionalBP1 := ifakes.CreateBuildpackTar(t, tmpDir, dist.BuildpackDescriptor{
						API: api.MustParse("0.3"),
						Info: dist.BuildpackInfo{
							ID:      "buildpack.add.1.id",
							Version: "buildpack.add.1.version",
						},
						Stacks: []dist.Stack{{ID: defaultBuilderStackID}},
						Order:  nil,
					})

					additionalBP2 := ifakes.CreateBuildpackTar(t, tmpDir, dist.BuildpackDescriptor{
						API: api.MustParse("0.3"),
						Info: dist.BuildpackInfo{
							ID:      "buildpack.add.2.id",
							Version: "buildpack.add.2.version",
						},
						Stacks: []dist.Stack{{ID: defaultBuilderStackID}},
						Order:  nil,
					})

					h.AssertNil(t, subject.Build(context.TODO(), BuildOptions{
						Image:      "some/app",
						Builder:    defaultBuilderName,
						ClearCache: true,
						Buildpacks: []string{
							additionalBP1,
							"from=builder",
							additionalBP2,
						},
					}))
					h.AssertEq(t, fakeLifecycle.Opts.Builder.Name(), defaultBuilderImage.Name())

					assertOrderEquals(`[[order]]

  [[order.group]]
    id = "buildpack.add.1.id"
    version = "buildpack.add.1.version"

  [[order.group]]
    id = "buildpack.1.id"
    version = "buildpack.1.version"

  [[order.group]]
    id = "buildpack.add.2.id"
    version = "buildpack.add.2.version"

[[order]]

  [[order.group]]
    id = "buildpack.add.1.id"
    version = "buildpack.add.1.version"

  [[order.group]]
    id = "buildpack.2.id"
    version = "buildpack.2.version"

  [[order.group]]
    id = "buildpack.add.2.id"
    version = "buildpack.add.2.version"
`)
				})
			})

			when("from=builder is set last", func() {
				it("builder order is appended", func() {
					additionalBP1 := ifakes.CreateBuildpackTar(t, tmpDir, dist.BuildpackDescriptor{
						API: api.MustParse("0.3"),
						Info: dist.BuildpackInfo{
							ID:      "buildpack.add.1.id",
							Version: "buildpack.add.1.version",
						},
						Stacks: []dist.Stack{{ID: defaultBuilderStackID}},
						Order:  nil,
					})

					additionalBP2 := ifakes.CreateBuildpackTar(t, tmpDir, dist.BuildpackDescriptor{
						API: api.MustParse("0.3"),
						Info: dist.BuildpackInfo{
							ID:      "buildpack.add.2.id",
							Version: "buildpack.add.2.version",
						},
						Stacks: []dist.Stack{{ID: defaultBuilderStackID}},
						Order:  nil,
					})

					h.AssertNil(t, subject.Build(context.TODO(), BuildOptions{
						Image:      "some/app",
						Builder:    defaultBuilderName,
						ClearCache: true,
						Buildpacks: []string{
							additionalBP1,
							additionalBP2,
							"from=builder",
						},
					}))
					h.AssertEq(t, fakeLifecycle.Opts.Builder.Name(), defaultBuilderImage.Name())

					assertOrderEquals(`[[order]]

  [[order.group]]
    id = "buildpack.add.1.id"
    version = "buildpack.add.1.version"

  [[order.group]]
    id = "buildpack.add.2.id"
    version = "buildpack.add.2.version"

  [[order.group]]
    id = "buildpack.1.id"
    version = "buildpack.1.version"

[[order]]

  [[order.group]]
    id = "buildpack.add.1.id"
    version = "buildpack.add.1.version"

  [[order.group]]
    id = "buildpack.add.2.id"
    version = "buildpack.add.2.version"

  [[order.group]]
    id = "buildpack.2.id"
    version = "buildpack.2.version"
`)
				})
			})

			when("meta-buildpack is used", func() {
				it("resolves buildpack from builder", func() {
					buildpackTar := ifakes.CreateBuildpackTar(t, tmpDir, dist.BuildpackDescriptor{
						API: api.MustParse("0.3"),
						Info: dist.BuildpackInfo{
							ID:      "metabuildpack.id",
							Version: "metabuildpack.version",
						},
						Stacks: nil,
						Order: dist.Order{{
							Group: []dist.BuildpackRef{{
								BuildpackInfo: dist.BuildpackInfo{
									ID:      "buildpack.1.id",
									Version: "buildpack.1.version",
								},
								Optional: false,
							}, {
								BuildpackInfo: dist.BuildpackInfo{
									ID:      "buildpack.2.id",
									Version: "buildpack.2.version",
								},
								Optional: false,
							}},
						}},
					})

					err := subject.Build(context.TODO(), BuildOptions{
						Image:      "some/app",
						Builder:    defaultBuilderName,
						ClearCache: true,
						Buildpacks: []string{buildpackTar},
					})

					h.AssertNil(t, err)
				})
			})

			when("buildpackage image is used", func() {
				var fakePackage *fakes.Image

				it.Before(func() {
					metaBuildpackTar := ifakes.CreateBuildpackTar(t, tmpDir, dist.BuildpackDescriptor{
						API: api.MustParse("0.3"),
						Info: dist.BuildpackInfo{
							ID:       "meta.buildpack.id",
							Version:  "meta.buildpack.version",
							Homepage: "http://meta.buildpack",
						},
						Stacks: nil,
						Order: dist.Order{{
							Group: []dist.BuildpackRef{{
								BuildpackInfo: dist.BuildpackInfo{
									ID:      "child.buildpack.id",
									Version: "child.buildpack.version",
								},
								Optional: false,
							}},
						}},
					})

					childBuildpackTar := ifakes.CreateBuildpackTar(t, tmpDir, dist.BuildpackDescriptor{
						API: api.MustParse("0.3"),
						Info: dist.BuildpackInfo{
							ID:       "child.buildpack.id",
							Version:  "child.buildpack.version",
							Homepage: "http://child.buildpack",
						},
						Stacks: []dist.Stack{
							{ID: defaultBuilderStackID},
						},
					})

					bpLayers := dist.BuildpackLayers{
						"meta.buildpack.id": {
							"meta.buildpack.version": {
								API: api.MustParse("0.3"),
								Order: dist.Order{{
									Group: []dist.BuildpackRef{{
										BuildpackInfo: dist.BuildpackInfo{
											ID:      "child.buildpack.id",
											Version: "child.buildpack.version",
										},
										Optional: false,
									}},
								}},
								LayerDiffID: diffIDForFile(t, metaBuildpackTar),
							},
						},
						"child.buildpack.id": {
							"child.buildpack.version": {
								API: api.MustParse("0.3"),
								Stacks: []dist.Stack{
									{ID: defaultBuilderStackID},
								},
								LayerDiffID: diffIDForFile(t, childBuildpackTar),
							},
						},
					}

					md := buildpackage.Metadata{
						BuildpackInfo: dist.BuildpackInfo{
							ID:      "meta.buildpack.id",
							Version: "meta.buildpack.version",
						},
						Stacks: []dist.Stack{
							{ID: defaultBuilderStackID},
						},
					}

					fakePackage = fakes.NewImage("example.com/some/package", "", nil)
					h.AssertNil(t, dist.SetLabel(fakePackage, "io.buildpacks.buildpack.layers", bpLayers))
					h.AssertNil(t, dist.SetLabel(fakePackage, "io.buildpacks.buildpackage.metadata", md))

					h.AssertNil(t, fakePackage.AddLayer(metaBuildpackTar))
					h.AssertNil(t, fakePackage.AddLayer(childBuildpackTar))

					fakeImageFetcher.LocalImages[fakePackage.Name()] = fakePackage
				})

				it("all buildpacks are added to ephemeral builder", func() {
					err := subject.Build(context.TODO(), BuildOptions{
						Image:      "some/app",
						Builder:    defaultBuilderName,
						ClearCache: true,
						Buildpacks: []string{
							"example.com/some/package",
						},
					})

					h.AssertNil(t, err)
					h.AssertEq(t, fakeLifecycle.Opts.Builder.Name(), defaultBuilderImage.Name())
					bldr, err := builder.FromImage(defaultBuilderImage)
					h.AssertNil(t, err)
					h.AssertEq(t, bldr.Order(), dist.Order{
						{Group: []dist.BuildpackRef{
							{BuildpackInfo: dist.BuildpackInfo{ID: "meta.buildpack.id", Version: "meta.buildpack.version"}},
						}},
						// Child buildpacks should not be added to order
					})
					h.AssertEq(t, bldr.Buildpacks(), []dist.BuildpackInfo{
						{
							ID:      "buildpack.1.id",
							Version: "buildpack.1.version",
						},
						{
							ID:      "buildpack.2.id",
							Version: "buildpack.2.version",
						},
						{
							ID:      "meta.buildpack.id",
							Version: "meta.buildpack.version",
						},
						{
							ID:      "child.buildpack.id",
							Version: "child.buildpack.version",
						},
					})
				})

				it("fails when no metadata label on package", func() {
					h.AssertNil(t, fakePackage.SetLabel("io.buildpacks.buildpackage.metadata", ""))

					err := subject.Build(context.TODO(), BuildOptions{
						Image:      "some/app",
						Builder:    defaultBuilderName,
						ClearCache: true,
						Buildpacks: []string{
							"example.com/some/package",
						},
					})

					h.AssertError(t, err, "extracting buildpacks from 'example.com/some/package': could not find label 'io.buildpacks.buildpackage.metadata'")
				})

				it("fails when no bp layers label is on package", func() {
					h.AssertNil(t, fakePackage.SetLabel("io.buildpacks.buildpack.layers", ""))

					err := subject.Build(context.TODO(), BuildOptions{
						Image:      "some/app",
						Builder:    defaultBuilderName,
						ClearCache: true,
						Buildpacks: []string{
							"example.com/some/package",
						},
					})

					h.AssertError(t, err, "extracting buildpacks from 'example.com/some/package': could not find label 'io.buildpacks.buildpack.layers'")
				})
			})

			it("ensures buildpacks exist on builder", func() {
				h.AssertError(t, subject.Build(context.TODO(), BuildOptions{
					Image:      "some/app",
					Builder:    defaultBuilderName,
					ClearCache: true,
					Buildpacks: []string{"missing.bp@version"},
				}),
					"invalid buildpack string 'missing.bp@version'",
				)
			})

			when("buildpacks include URIs", func() {
				var buildpackTgz string

				it.Before(func() {
					buildpackTgz = h.CreateTGZ(t, filepath.Join("testdata", "buildpack2"), "./", 0755)
				})

				it.After(func() {
					h.AssertNilE(t, os.Remove(buildpackTgz))
				})

				it("buildpacks are added to ephemeral builder", func() {
					err := subject.Build(context.TODO(), BuildOptions{
						Image:      "some/app",
						Builder:    defaultBuilderName,
						ClearCache: true,
						Buildpacks: []string{
							"buildpack.1.id@buildpack.1.version",
							"buildpack.2.id@buildpack.2.version",
							filepath.Join("testdata", "buildpack"),
							buildpackTgz,
						},
					})

					h.AssertNil(t, err)
					h.AssertEq(t, fakeLifecycle.Opts.Builder.Name(), defaultBuilderImage.Name())
					bldr, err := builder.FromImage(defaultBuilderImage)
					h.AssertNil(t, err)
					buildpack1Info := dist.BuildpackInfo{ID: "buildpack.1.id", Version: "buildpack.1.version"}
					buildpack2Info := dist.BuildpackInfo{ID: "buildpack.2.id", Version: "buildpack.2.version"}
					dirBuildpackInfo := dist.BuildpackInfo{ID: "bp.one", Version: "1.2.3", Homepage: "http://one.buildpack"}
					tgzBuildpackInfo := dist.BuildpackInfo{ID: "some-other-buildpack-id", Version: "some-other-buildpack-version"}
					h.AssertEq(t, bldr.Order(), dist.Order{
						{Group: []dist.BuildpackRef{
							{BuildpackInfo: buildpack1Info},
							{BuildpackInfo: buildpack2Info},
							{BuildpackInfo: dirBuildpackInfo},
							{BuildpackInfo: tgzBuildpackInfo},
						}},
					})
					h.AssertEq(t, bldr.Buildpacks(), []dist.BuildpackInfo{
						buildpack1Info,
						buildpack2Info,
						dirBuildpackInfo,
						tgzBuildpackInfo,
					})
				})

				when("uri is a http url", func() {
					var server *ghttp.Server

					it.Before(func() {
						server = ghttp.NewServer()
						server.AppendHandlers(func(w http.ResponseWriter, r *http.Request) {
							http.ServeFile(w, r, buildpackTgz)
						})
					})

					it.After(func() {
						server.Close()
					})

					it("adds the buildpack", func() {
						err := subject.Build(context.TODO(), BuildOptions{
							Image:      "some/app",
							Builder:    defaultBuilderName,
							ClearCache: true,
							Buildpacks: []string{
								"buildpack.1.id@buildpack.1.version",
								"buildpack.2.id@buildpack.2.version",
								server.URL(),
							},
						})

						h.AssertNil(t, err)
						h.AssertEq(t, fakeLifecycle.Opts.Builder.Name(), defaultBuilderImage.Name())
						bldr, err := builder.FromImage(defaultBuilderImage)
						h.AssertNil(t, err)
						h.AssertEq(t, bldr.Order(), dist.Order{
							{Group: []dist.BuildpackRef{
								{BuildpackInfo: dist.BuildpackInfo{ID: "buildpack.1.id", Version: "buildpack.1.version"}},
								{BuildpackInfo: dist.BuildpackInfo{ID: "buildpack.2.id", Version: "buildpack.2.version"}},
								{BuildpackInfo: dist.BuildpackInfo{ID: "some-other-buildpack-id", Version: "some-other-buildpack-version"}},
							}},
						})
						h.AssertEq(t, bldr.Buildpacks(), []dist.BuildpackInfo{
							{ID: "buildpack.1.id", Version: "buildpack.1.version"},
							{ID: "buildpack.2.id", Version: "buildpack.2.version"},
							{ID: "some-other-buildpack-id", Version: "some-other-buildpack-version"},
						})
					})
				})

				when("added buildpack's mixins are not satisfied", func() {
					it.Before(func() {
						h.AssertNil(t, defaultBuilderImage.SetLabel("io.buildpacks.stack.mixins", `["mixinX", "build:mixinY"]`))
						h.AssertNil(t, fakeDefaultRunImage.SetLabel("io.buildpacks.stack.mixins", `["mixinX", "run:mixinZ"]`))
					})

					it("returns an error", func() {
						err := subject.Build(context.TODO(), BuildOptions{
							Image:   "some/app",
							Builder: defaultBuilderName,
							Buildpacks: []string{
								buildpackTgz, // requires mixinA, build:mixinB, run:mixinC
							},
						})

						h.AssertError(t, err, "validating stack mixins: buildpack 'some-other-buildpack-id@some-other-buildpack-version' requires missing mixin(s): build:mixinB, mixinA, run:mixinC")
					})
				})

				when("buildpack is from a registry", func() {
					var (
						fakePackage     *fakes.Image
						tmpDir          string
						registryFixture string
						packHome        string

						configPath string
					)

					it.Before(func() {
						var err error
						tmpDir, err = ioutil.TempDir("", "registry")
						h.AssertNil(t, err)

						packHome = filepath.Join(tmpDir, ".pack")
						err = os.MkdirAll(packHome, 0755)
						h.AssertNil(t, err)
						os.Setenv("PACK_HOME", packHome)

						registryFixture = h.CreateRegistryFixture(t, tmpDir, filepath.Join("testdata", "registry"))

						configPath = filepath.Join(packHome, "config.toml")
						h.AssertNil(t, cfg.Write(cfg.Config{
							Registries: []cfg.Registry{
								{
									Name: "some-registry",
									Type: "github",
									URL:  registryFixture,
								},
							},
						}, configPath))

						_, err = rg.NewRegistryCache(logger, tmpDir, registryFixture)
						h.AssertNil(t, err)

						childBuildpackTar := ifakes.CreateBuildpackTar(t, tmpDir, dist.BuildpackDescriptor{
							API: api.MustParse("0.3"),
							Info: dist.BuildpackInfo{
								ID:      "example/foo",
								Version: "1.0.0",
							},
							Stacks: []dist.Stack{
								{ID: defaultBuilderStackID},
							},
						})

						bpLayers := dist.BuildpackLayers{
							"example/foo": {
								"1.0.0": {
									API: api.MustParse("0.3"),
									Stacks: []dist.Stack{
										{ID: defaultBuilderStackID},
									},
									LayerDiffID: diffIDForFile(t, childBuildpackTar),
								},
							},
						}

						md := buildpackage.Metadata{
							BuildpackInfo: dist.BuildpackInfo{
								ID:      "example/foo",
								Version: "1.0.0",
							},
							Stacks: []dist.Stack{
								{ID: defaultBuilderStackID},
							},
						}

						fakePackage = fakes.NewImage("example.com/some/package@sha256:8c27fe111c11b722081701dfed3bd55e039b9ce92865473cf4cdfa918071c566", "", nil)
						h.AssertNil(t, dist.SetLabel(fakePackage, "io.buildpacks.buildpack.layers", bpLayers))
						h.AssertNil(t, dist.SetLabel(fakePackage, "io.buildpacks.buildpackage.metadata", md))

						h.AssertNil(t, fakePackage.AddLayer(childBuildpackTar))

						fakeImageFetcher.LocalImages[fakePackage.Name()] = fakePackage
					})

					it.After(func() {
						os.Unsetenv("PACK_HOME")
						h.AssertNil(t, os.RemoveAll(tmpDir))
					})

					it("all buildpacks are added to ephemeral builder", func() {
						err := subject.Build(context.TODO(), BuildOptions{
							Image:      "some/app",
							Builder:    defaultBuilderName,
							ClearCache: true,
							Buildpacks: []string{
								"urn:cnb:registry:example/foo@1.0.0",
							},
							Registry: "some-registry",
						})

						h.AssertNil(t, err)
						h.AssertEq(t, fakeLifecycle.Opts.Builder.Name(), defaultBuilderImage.Name())
						bldr, err := builder.FromImage(defaultBuilderImage)
						h.AssertNil(t, err)
						h.AssertEq(t, bldr.Order(), dist.Order{
							{Group: []dist.BuildpackRef{
								{BuildpackInfo: dist.BuildpackInfo{ID: "example/foo", Version: "1.0.0"}},
							}},
						})
						h.AssertEq(t, bldr.Buildpacks(), []dist.BuildpackInfo{
							{ID: "buildpack.1.id", Version: "buildpack.1.version"},
							{ID: "buildpack.2.id", Version: "buildpack.2.version"},
							{ID: "example/foo", Version: "1.0.0"},
						})
					})
				})
			})
		})

		when("Env option", func() {
			it("should set the env on the ephemeral builder", func() {
				h.AssertNil(t, subject.Build(context.TODO(), BuildOptions{
					Image:   "some/app",
					Builder: defaultBuilderName,
					Env: map[string]string{
						"key1": "value1",
						"key2": "value2",
					},
				}))
				layerTar, err := defaultBuilderImage.FindLayerWithPath("/platform/env/key1")
				h.AssertNil(t, err)
				h.AssertTarFileContents(t, layerTar, "/platform/env/key1", `value1`)
				h.AssertTarFileContents(t, layerTar, "/platform/env/key2", `value2`)
			})
		})

		when("Publish option", func() {
			var remoteRunImage, builderWithoutLifecycleImageOrCreator *fakes.Image

			it.Before(func() {
				remoteRunImage = fakes.NewImage("default/run", "", nil)
				h.AssertNil(t, remoteRunImage.SetLabel("io.buildpacks.stack.id", defaultBuilderStackID))
				h.AssertNil(t, remoteRunImage.SetLabel("io.buildpacks.stack.mixins", `["mixinA", "mixinX", "run:mixinZ"]`))
				fakeImageFetcher.RemoteImages[remoteRunImage.Name()] = remoteRunImage

				builderWithoutLifecycleImageOrCreator = newFakeBuilderImage(
					t,
					tmpDir,
					"example.com/supportscreator/builder:tag",
					"some.stack.id",
					defaultRunImageName,
					"0.3.0",
					newLinuxImage,
				)
				h.AssertNil(t, builderWithoutLifecycleImageOrCreator.SetLabel("io.buildpacks.stack.mixins", `["mixinA", "build:mixinB", "mixinX", "build:mixinY"]`))
				fakeImageFetcher.LocalImages[builderWithoutLifecycleImageOrCreator.Name()] = builderWithoutLifecycleImageOrCreator
			})

			it.After(func() {
				remoteRunImage.Cleanup()
				builderWithoutLifecycleImageOrCreator.Cleanup()
			})

			when("true", func() {
				it("uses a remote run image", func() {
					h.AssertNil(t, subject.Build(context.TODO(), BuildOptions{
						Image:   "some/app",
						Builder: defaultBuilderName,
						Publish: true,
					}))
					h.AssertEq(t, fakeLifecycle.Opts.Publish, true)

					args := fakeImageFetcher.FetchCalls["default/run"]
					h.AssertEq(t, args.Daemon, false)

					args = fakeImageFetcher.FetchCalls[defaultBuilderName]
					h.AssertEq(t, args.Daemon, true)
				})

				when("builder is untrusted", func() {
					when("lifecycle image is available", func() {
						it("uses the 5 phases with the lifecycle image", func() {
							h.AssertNil(t, subject.Build(context.TODO(), BuildOptions{
								Image:        "some/app",
								Builder:      defaultBuilderName,
								Publish:      true,
								TrustBuilder: false,
							}))
							h.AssertEq(t, fakeLifecycle.Opts.UseCreator, false)
							h.AssertEq(t, fakeLifecycle.Opts.LifecycleImage, fakeLifecycleImage.Name())

							args := fakeImageFetcher.FetchCalls[fakeLifecycleImage.Name()]
							h.AssertEq(t, args.Daemon, true)
							h.AssertEq(t, args.PullPolicy, config.PullAlways)
						})
					})

					when("lifecycle image is not available", func() {
						it("errors", func() {
							h.AssertNotNil(t, subject.Build(context.TODO(), BuildOptions{
								Image:        "some/app",
								Builder:      builderWithoutLifecycleImageOrCreator.Name(),
								Publish:      true,
								TrustBuilder: false,
							}))
						})
					})
				})

				when("builder is trusted", func() {
					when("lifecycle supports creator", func() {
						it("uses the creator with the provided builder", func() {
							h.AssertNil(t, subject.Build(context.TODO(), BuildOptions{
								Image:        "some/app",
								Builder:      defaultBuilderName,
								Publish:      true,
								TrustBuilder: true,
							}))
							h.AssertEq(t, fakeLifecycle.Opts.UseCreator, true)

							args := fakeImageFetcher.FetchCalls[fakeLifecycleImage.Name()]
							h.AssertNil(t, args)
						})
					})

					when("lifecycle doesn't support creator", func() {
						// the default test builder (example.com/default/builder:tag) has lifecycle version 0.3.0, so creator is not supported
						it("uses the 5 phases with the provided builder", func() {
							h.AssertNil(t, subject.Build(context.TODO(), BuildOptions{
								Image:        "some/app",
								Builder:      builderWithoutLifecycleImageOrCreator.Name(),
								Publish:      true,
								TrustBuilder: true,
							}))
							h.AssertEq(t, fakeLifecycle.Opts.UseCreator, false)
							h.AssertEq(t, fakeLifecycle.Opts.LifecycleImage, builderWithoutLifecycleImageOrCreator.Name())

							args := fakeImageFetcher.FetchCalls[fakeLifecycleImage.Name()]
							h.AssertNil(t, args)
						})
					})
				})
			})

			when("false", func() {
				it("uses a local run image", func() {
					h.AssertNil(t, subject.Build(context.TODO(), BuildOptions{
						Image:   "some/app",
						Builder: defaultBuilderName,
						Publish: false,
					}))
					h.AssertEq(t, fakeLifecycle.Opts.Publish, false)

					args := fakeImageFetcher.FetchCalls["default/run"]
					h.AssertEq(t, args.Daemon, true)
					h.AssertEq(t, args.PullPolicy, config.PullAlways)

					args = fakeImageFetcher.FetchCalls[defaultBuilderName]
					h.AssertEq(t, args.Daemon, true)
					h.AssertEq(t, args.PullPolicy, config.PullAlways)
				})

				when("builder is untrusted", func() {
					when("lifecycle image is available", func() {
						it("uses the 5 phases with the lifecycle image", func() {
							h.AssertNil(t, subject.Build(context.TODO(), BuildOptions{
								Image:        "some/app",
								Builder:      defaultBuilderName,
								Publish:      false,
								TrustBuilder: false,
							}))
							h.AssertEq(t, fakeLifecycle.Opts.UseCreator, false)
							h.AssertEq(t, fakeLifecycle.Opts.LifecycleImage, fakeLifecycleImage.Name())

							args := fakeImageFetcher.FetchCalls[fakeLifecycleImage.Name()]
							h.AssertEq(t, args.Daemon, true)
							h.AssertEq(t, args.PullPolicy, config.PullAlways)
						})

						it("suggests that being untrusted may be the root of a failure", func() {
							subject.lifecycleExecutor = &executeFailsLifecycle{}
							err := subject.Build(context.TODO(), BuildOptions{
								Image:        "some/app",
								Builder:      defaultBuilderName,
								Publish:      false,
								TrustBuilder: false,
							})

							h.AssertError(t, err, "may be the result of using an untrusted builder")
						})
					})

					when("lifecycle image is not available", func() {
						it("errors", func() {
							h.AssertNotNil(t, subject.Build(context.TODO(), BuildOptions{
								Image:        "some/app",
								Builder:      builderWithoutLifecycleImageOrCreator.Name(),
								Publish:      false,
								TrustBuilder: false,
							}))
						})
					})
				})

				when("builder is trusted", func() {
					when("lifecycle supports creator", func() {
						it("uses the creator with the provided builder", func() {
							h.AssertNil(t, subject.Build(context.TODO(), BuildOptions{
								Image:        "some/app",
								Builder:      defaultBuilderName,
								Publish:      false,
								TrustBuilder: true,
							}))
							h.AssertEq(t, fakeLifecycle.Opts.UseCreator, true)

							args := fakeImageFetcher.FetchCalls[fakeLifecycleImage.Name()]
							h.AssertNil(t, args)
						})
					})

					when("lifecycle doesn't support creator", func() {
						// the default test builder (example.com/default/builder:tag) has lifecycle version 0.3.0, so creator is not supported
						it("uses the 5 phases with the provided builder", func() {
							h.AssertNil(t, subject.Build(context.TODO(), BuildOptions{
								Image:        "some/app",
								Builder:      builderWithoutLifecycleImageOrCreator.Name(),
								Publish:      false,
								TrustBuilder: true,
							}))
							h.AssertEq(t, fakeLifecycle.Opts.UseCreator, false)
							h.AssertEq(t, fakeLifecycle.Opts.LifecycleImage, builderWithoutLifecycleImageOrCreator.Name())

							args := fakeImageFetcher.FetchCalls[fakeLifecycleImage.Name()]
							h.AssertNil(t, args)
						})
					})
				})
			})
		})

		when("PullPolicy", func() {
			when("never", func() {
				it("uses the local builder and run images without updating", func() {
					h.AssertNil(t, subject.Build(context.TODO(), BuildOptions{
						Image:      "some/app",
						Builder:    defaultBuilderName,
						PullPolicy: config.PullNever,
					}))

					args := fakeImageFetcher.FetchCalls["default/run"]
					h.AssertEq(t, args.Daemon, true)
					h.AssertEq(t, args.PullPolicy, config.PullNever)

					args = fakeImageFetcher.FetchCalls[defaultBuilderName]
					h.AssertEq(t, args.Daemon, true)
					h.AssertEq(t, args.PullPolicy, config.PullNever)

					args = fakeImageFetcher.FetchCalls["buildpacksio/lifecycle:0.10.2"]
					h.AssertEq(t, args.Daemon, true)
					h.AssertEq(t, args.PullPolicy, config.PullNever)
				})
			})

			when("always", func() {
				it("uses pulls the builder and run image before using them", func() {
					h.AssertNil(t, subject.Build(context.TODO(), BuildOptions{
						Image:      "some/app",
						Builder:    defaultBuilderName,
						PullPolicy: config.PullAlways,
					}))

					args := fakeImageFetcher.FetchCalls["default/run"]
					h.AssertEq(t, args.Daemon, true)
					h.AssertEq(t, args.PullPolicy, config.PullAlways)

					args = fakeImageFetcher.FetchCalls[defaultBuilderName]
					h.AssertEq(t, args.Daemon, true)
					h.AssertEq(t, args.PullPolicy, config.PullAlways)
				})
			})
		})

		when("ProxyConfig option", func() {
			when("ProxyConfig is nil", func() {
				it.Before(func() {
					h.AssertNil(t, os.Setenv("http_proxy", "other-http-proxy"))
					h.AssertNil(t, os.Setenv("https_proxy", "other-https-proxy"))
					h.AssertNil(t, os.Setenv("no_proxy", "other-no-proxy"))
				})

				when("*_PROXY env vars are set", func() {
					it.Before(func() {
						h.AssertNil(t, os.Setenv("HTTP_PROXY", "some-http-proxy"))
						h.AssertNil(t, os.Setenv("HTTPS_PROXY", "some-https-proxy"))
						h.AssertNil(t, os.Setenv("NO_PROXY", "some-no-proxy"))
					})

					it.After(func() {
						h.AssertNilE(t, os.Unsetenv("HTTP_PROXY"))
						h.AssertNilE(t, os.Unsetenv("HTTPS_PROXY"))
						h.AssertNilE(t, os.Unsetenv("NO_PROXY"))
					})

					it("defaults to the *_PROXY environment variables", func() {
						h.AssertNil(t, subject.Build(context.TODO(), BuildOptions{
							Image:   "some/app",
							Builder: defaultBuilderName,
						}))
						h.AssertEq(t, fakeLifecycle.Opts.HTTPProxy, "some-http-proxy")
						h.AssertEq(t, fakeLifecycle.Opts.HTTPSProxy, "some-https-proxy")
						h.AssertEq(t, fakeLifecycle.Opts.NoProxy, "some-no-proxy")
					})
				})

				it("falls back to the *_proxy environment variables", func() {
					h.AssertNil(t, subject.Build(context.TODO(), BuildOptions{
						Image:   "some/app",
						Builder: defaultBuilderName,
					}))
					h.AssertEq(t, fakeLifecycle.Opts.HTTPProxy, "other-http-proxy")
					h.AssertEq(t, fakeLifecycle.Opts.HTTPSProxy, "other-https-proxy")
					h.AssertEq(t, fakeLifecycle.Opts.NoProxy, "other-no-proxy")
				})
			}, spec.Sequential())

			when("ProxyConfig is not nil", func() {
				it("passes the values through", func() {
					h.AssertNil(t, subject.Build(context.TODO(), BuildOptions{
						Image:   "some/app",
						Builder: defaultBuilderName,
						ProxyConfig: &ProxyConfig{
							HTTPProxy:  "custom-http-proxy",
							HTTPSProxy: "custom-https-proxy",
							NoProxy:    "custom-no-proxy",
						},
					}))
					h.AssertEq(t, fakeLifecycle.Opts.HTTPProxy, "custom-http-proxy")
					h.AssertEq(t, fakeLifecycle.Opts.HTTPSProxy, "custom-https-proxy")
					h.AssertEq(t, fakeLifecycle.Opts.NoProxy, "custom-no-proxy")
				})
			})
		})

		when("Network option", func() {
			it("passes the value through", func() {
				h.AssertNil(t, subject.Build(context.TODO(), BuildOptions{
					Image:   "some/app",
					Builder: defaultBuilderName,
					ContainerConfig: ContainerConfig{
						Network: "some-network",
					},
				}))
				h.AssertEq(t, fakeLifecycle.Opts.Network, "some-network")
			})
		})

		when("Lifecycle option", func() {
			when("Platform API", func() {
				for _, supportedPlatformAPI := range []string{"0.3", "0.4"} {
					var (
						supportedPlatformAPI = supportedPlatformAPI
						compatibleBuilder    *fakes.Image
					)

					when(fmt.Sprintf("lifecycle platform API is compatible (%s)", supportedPlatformAPI), func() {
						it.Before(func() {
							compatibleBuilder = ifakes.NewFakeBuilderImage(t,
								tmpDir,
								"compatible-"+defaultBuilderName,
								defaultBuilderStackID,
								"1234",
								"5678",
								builder.Metadata{
									Stack: builder.StackMetadata{
										RunImage: builder.RunImageMetadata{
											Image: "default/run",
											Mirrors: []string{
												"registry1.example.com/run/mirror",
												"registry2.example.com/run/mirror",
											},
										},
									},
									Lifecycle: builder.LifecycleMetadata{
										LifecycleInfo: builder.LifecycleInfo{
											Version: &builder.Version{
												Version: *semver.MustParse(builder.DefaultLifecycleVersion),
											},
										},
										APIs: builder.LifecycleAPIs{
											Buildpack: builder.APIVersions{
												Supported: builder.APISet{api.MustParse("0.2"), api.MustParse("0.3"), api.MustParse("0.4")},
											},
											Platform: builder.APIVersions{
												Supported: builder.APISet{api.MustParse(supportedPlatformAPI)},
											},
										},
									},
								},
								nil,
								nil,
								newLinuxImage,
							)

							fakeImageFetcher.LocalImages[compatibleBuilder.Name()] = compatibleBuilder
						})

						it("should succeed", func() {
							err := subject.Build(context.TODO(), BuildOptions{
								Image:   "some/app",
								Builder: compatibleBuilder.Name(),
							})

							h.AssertNil(t, err)
						})
					})
				}

				when("lifecycle Platform API is not compatible", func() {
					var incompatibleBuilderImage *fakes.Image
					it.Before(func() {
						incompatibleBuilderImage = ifakes.NewFakeBuilderImage(t,
							tmpDir,
							"incompatible-"+defaultBuilderName,
							defaultBuilderStackID,
							"1234",
							"5678",
							builder.Metadata{
								Stack: builder.StackMetadata{
									RunImage: builder.RunImageMetadata{
										Image: "default/run",
										Mirrors: []string{
											"registry1.example.com/run/mirror",
											"registry2.example.com/run/mirror",
										},
									},
								},
								Lifecycle: builder.LifecycleMetadata{
									LifecycleInfo: builder.LifecycleInfo{
										Version: &builder.Version{
											Version: *semver.MustParse(builder.DefaultLifecycleVersion),
										},
									},
									API: builder.LifecycleAPI{
										BuildpackVersion: api.MustParse("0.3"),
										PlatformVersion:  api.MustParse("0.1"),
									},
								},
							},
							nil,
							nil,
							newLinuxImage,
						)

						fakeImageFetcher.LocalImages[incompatibleBuilderImage.Name()] = incompatibleBuilderImage
					})

					it.After(func() {
						incompatibleBuilderImage.Cleanup()
					})

					it("should error", func() {
						builderName := incompatibleBuilderImage.Name()

						err := subject.Build(context.TODO(), BuildOptions{
							Image:   "some/app",
							Builder: builderName,
						})

						h.AssertError(t, err, fmt.Sprintf("Builder %s is incompatible with this version of pack", style.Symbol(builderName)))
					})
				})

				when("supported Platform APIs not specified", func() {
					var badBuilderImage *fakes.Image
					it.Before(func() {
						badBuilderImage = ifakes.NewFakeBuilderImage(t,
							tmpDir,
							"incompatible-"+defaultBuilderName,
							defaultBuilderStackID,
							"1234",
							"5678",
							builder.Metadata{
								Stack: builder.StackMetadata{
									RunImage: builder.RunImageMetadata{
										Image: "default/run",
										Mirrors: []string{
											"registry1.example.com/run/mirror",
											"registry2.example.com/run/mirror",
										},
									},
								},
								Lifecycle: builder.LifecycleMetadata{
									LifecycleInfo: builder.LifecycleInfo{
										Version: &builder.Version{
											Version: *semver.MustParse(builder.DefaultLifecycleVersion),
										},
									},
									APIs: builder.LifecycleAPIs{
										Buildpack: builder.APIVersions{Supported: builder.APISet{api.MustParse("0.2")}},
									},
								},
							},
							nil,
							nil,
							newLinuxImage,
						)

						fakeImageFetcher.LocalImages[badBuilderImage.Name()] = badBuilderImage
					})

					it.After(func() {
						badBuilderImage.Cleanup()
					})

					it("should error", func() {
						builderName := badBuilderImage.Name()

						err := subject.Build(context.TODO(), BuildOptions{
							Image:   "some/app",
							Builder: builderName,
						})

						h.AssertError(t, err, "supported Lifecycle Platform APIs not specified")
					})
				})
			})

			when("Buildpack API", func() {
				when("supported Buildpack APIs not specified", func() {
					var badBuilderImage *fakes.Image
					it.Before(func() {
						badBuilderImage = ifakes.NewFakeBuilderImage(t,
							tmpDir,
							"incompatible-"+defaultBuilderName,
							defaultBuilderStackID,
							"1234",
							"5678",
							builder.Metadata{
								Stack: builder.StackMetadata{
									RunImage: builder.RunImageMetadata{
										Image: "default/run",
										Mirrors: []string{
											"registry1.example.com/run/mirror",
											"registry2.example.com/run/mirror",
										},
									},
								},
								Lifecycle: builder.LifecycleMetadata{
									LifecycleInfo: builder.LifecycleInfo{
										Version: &builder.Version{
											Version: *semver.MustParse(builder.DefaultLifecycleVersion),
										},
									},
									APIs: builder.LifecycleAPIs{
										Platform: builder.APIVersions{Supported: builder.APISet{api.MustParse("0.4")}},
									},
								},
							},
							nil,
							nil,
							newLinuxImage,
						)

						fakeImageFetcher.LocalImages[badBuilderImage.Name()] = badBuilderImage
					})

					it.After(func() {
						badBuilderImage.Cleanup()
					})

					it("should error", func() {
						builderName := badBuilderImage.Name()

						err := subject.Build(context.TODO(), BuildOptions{
							Image:   "some/app",
							Builder: builderName,
						})

						h.AssertError(t, err, "supported Lifecycle Buildpack APIs not specified")
					})
				})
			})
		})

		when("validating mixins", func() {
			when("stack image mixins disagree", func() {
				it.Before(func() {
					h.AssertNil(t, defaultBuilderImage.SetLabel("io.buildpacks.stack.mixins", `["mixinA"]`))
					h.AssertNil(t, fakeDefaultRunImage.SetLabel("io.buildpacks.stack.mixins", `["mixinB"]`))
				})

				it("returns an error", func() {
					err := subject.Build(context.TODO(), BuildOptions{
						Image:   "some/app",
						Builder: defaultBuilderName,
					})

					h.AssertError(t, err, "validating stack mixins: 'default/run' missing required mixin(s): mixinA")
				})
			})

			when("builder buildpack mixins are not satisfied", func() {
				it.Before(func() {
					h.AssertNil(t, defaultBuilderImage.SetLabel("io.buildpacks.stack.mixins", ""))
					h.AssertNil(t, fakeDefaultRunImage.SetLabel("io.buildpacks.stack.mixins", ""))
				})

				it("returns an error", func() {
					err := subject.Build(context.TODO(), BuildOptions{
						Image:   "some/app",
						Builder: defaultBuilderName,
					})

					h.AssertError(t, err, "validating stack mixins: buildpack 'buildpack.1.id@buildpack.1.version' requires missing mixin(s): build:mixinY, mixinX, run:mixinZ")
				})
			})
		})

		when("Volumes option", func() {
			when("on posix", func() {
				it.Before(func() {
					h.SkipIf(t, runtime.GOOS == "windows", "Skipped on windows")
				})

				for _, test := range []struct {
					name        string
					volume      string
					expectation string
				}{
					{"defaults to read-only", "/a:/x", "/a:/x:ro"},
					{"defaults to read-only (nested)", "/a:/some/path/y", "/a:/some/path/y:ro"},
					{"supports rw mode", "/a:/x:rw", "/a:/x:rw"},
				} {
					volume := test.volume
					expectation := test.expectation

					it(test.name, func() {
						err := subject.Build(context.TODO(), BuildOptions{
							Image:   "some/app",
							Builder: defaultBuilderName,
							ContainerConfig: ContainerConfig{
								Volumes: []string{volume},
							},
						})
						h.AssertNil(t, err)
						h.AssertEq(t, fakeLifecycle.Opts.Volumes, []string{expectation})
					})
				}

				when("volume mode is invalid", func() {
					it("returns an error", func() {
						err := subject.Build(context.TODO(), BuildOptions{
							Image:   "some/app",
							Builder: defaultBuilderName,
							ContainerConfig: ContainerConfig{
								Volumes: []string{"/a:/x:invalid"},
							},
						})
						h.AssertError(t, err, `platform volume "/a:/x:invalid" has invalid format: invalid mode: invalid`)
					})
				})

				when("volume specification is invalid", func() {
					it("returns an error", func() {
						err := subject.Build(context.TODO(), BuildOptions{
							Image:   "some/app",
							Builder: defaultBuilderName,
							ContainerConfig: ContainerConfig{
								Volumes: []string{":::"},
							},
						})
						h.AssertError(t, err, `platform volume ":::" has invalid format: invalid volume specification: ':::'`)
					})
				})

				when("mounting onto cnb spec'd dir", func() {
					for _, p := range []string{
						"/cnb/buildpacks",
						"/cnb/buildpacks/nested",
						"/cnb",
						"/cnb/nested",
						"/layers",
						"/layers/nested",
					} {
						p := p
						it(fmt.Sprintf("warns when mounting to '%s'", p), func() {
							err := subject.Build(context.TODO(), BuildOptions{
								Image:   "some/app",
								Builder: defaultBuilderName,
								ContainerConfig: ContainerConfig{
									Volumes: []string{fmt.Sprintf("/tmp/path:%s", p)},
								},
							})

							h.AssertNil(t, err)
							h.AssertContains(t, outBuf.String(), fmt.Sprintf("Warning: Mounting to a sensitive directory '%s'", p))
						})
					}
				})
			})

			when("on windows", func() {
				it.Before(func() {
					h.SkipIf(t, runtime.GOOS != "windows", "Skipped on non-windows")
				})
				when("linux container", func() {
					it("drive is transformed", func() {
						dir, _ := ioutil.TempDir("", "pack-test-mount")
						volume := fmt.Sprintf("%v:/x", dir)
						err := subject.Build(context.TODO(), BuildOptions{
							Image:   "some/app",
							Builder: defaultBuilderName,
							ContainerConfig: ContainerConfig{
								Volumes: []string{volume},
							},
							TrustBuilder: true,
						})
						expected := []string{
							fmt.Sprintf("%s:/x:ro", strings.ToLower(dir)),
						}
						h.AssertNil(t, err)
						h.AssertEq(t, fakeLifecycle.Opts.Volumes, expected)
					})

					// May not fail as mode is not used on Windows
					when("volume mode is invalid", func() {
						it("returns an error", func() {
							err := subject.Build(context.TODO(), BuildOptions{
								Image:   "some/app",
								Builder: defaultBuilderName,
								ContainerConfig: ContainerConfig{
									Volumes: []string{"/a:/x:invalid"},
								},
								TrustBuilder: true,
							})
							h.AssertError(t, err, `platform volume "/a:/x:invalid" has invalid format: invalid volume specification: '/a:/x:invalid'`)
						})
					})

					when("volume specification is invalid", func() {
						it("returns an error", func() {
							err := subject.Build(context.TODO(), BuildOptions{
								Image:   "some/app",
								Builder: defaultBuilderName,
								ContainerConfig: ContainerConfig{
									Volumes: []string{":::"},
								},
								TrustBuilder: true,
							})
							h.AssertError(t, err, `platform volume ":::" has invalid format: invalid volume specification: ':::'`)
						})
					})

					when("mounting onto cnb spec'd dir", func() {
						for _, p := range []string{
							`/cnb`, `/cnb/buildpacks`, `/layers`,
						} {
							p := p
							it(fmt.Sprintf("warns when mounting to '%s'", p), func() {
								err := subject.Build(context.TODO(), BuildOptions{
									Image:   "some/app",
									Builder: defaultBuilderName,
									ContainerConfig: ContainerConfig{
										Volumes: []string{fmt.Sprintf("c:/Users:%s", p)},
									},
									TrustBuilder: true,
								})

								h.AssertNil(t, err)
								h.AssertContains(t, outBuf.String(), fmt.Sprintf("Warning: Mounting to a sensitive directory '%s'", p))
							})
						}
					})
				})
				when("windows container", func() {
					it("drive is mounted", func() {
						dir, _ := ioutil.TempDir("", "pack-test-mount")
						volume := fmt.Sprintf("%v:c:\\x", dir)
						err := subject.Build(context.TODO(), BuildOptions{
							Image:   "some/app",
							Builder: defaultWindowsBuilderName,
							ContainerConfig: ContainerConfig{
								Volumes: []string{volume},
							},
							TrustBuilder: true,
						})
						expected := []string{
							fmt.Sprintf("%s:c:\\x:ro", strings.ToLower(dir)),
						}
						h.AssertNil(t, err)
						h.AssertEq(t, fakeLifecycle.Opts.Volumes, expected)
					})

					// May not fail as mode is not used on Windows
					when("volume mode is invalid", func() {
						it("returns an error", func() {
							err := subject.Build(context.TODO(), BuildOptions{
								Image:   "some/app",
								Builder: defaultWindowsBuilderName,
								ContainerConfig: ContainerConfig{
									Volumes: []string{"/a:/x:invalid"},
								},
								TrustBuilder: true,
							})
							h.AssertError(t, err, `platform volume "/a:/x:invalid" has invalid format: invalid volume specification: '/a:/x:invalid'`)
						})
					})

					// Should fail even on windows
					when("volume specification is invalid", func() {
						it("returns an error", func() {
							err := subject.Build(context.TODO(), BuildOptions{
								Image:   "some/app",
								Builder: defaultWindowsBuilderName,
								ContainerConfig: ContainerConfig{
									Volumes: []string{":::"},
								},
								TrustBuilder: true,
							})
							h.AssertError(t, err, `platform volume ":::" has invalid format: invalid volume specification: ':::'`)
						})
					})

					when("mounting onto cnb spec'd dir", func() {
						for _, p := range []string{
							`c:\cnb`, `c:\cnb\buildpacks`, `c:\layers`,
						} {
							p := p
							it(fmt.Sprintf("warns when mounting to '%s'", p), func() {
								err := subject.Build(context.TODO(), BuildOptions{
									Image:   "some/app",
									Builder: defaultWindowsBuilderName,
									ContainerConfig: ContainerConfig{
										Volumes: []string{fmt.Sprintf("c:/Users:%s", p)},
									},
									TrustBuilder: true,
								})

								h.AssertNil(t, err)
								h.AssertContains(t, outBuf.String(), fmt.Sprintf("Warning: Mounting to a sensitive directory '%s'", p))
							})
						}
					})
				})
			})
		})
	})
}

func diffIDForFile(t *testing.T, path string) string {
	file, err := os.Open(path)
	h.AssertNil(t, err)

	hasher := sha256.New()
	_, err = io.Copy(hasher, file)
	h.AssertNil(t, err)

	return "sha256:" + hex.EncodeToString(hasher.Sum(make([]byte, 0, hasher.Size())))
}

func newLinuxImage(name, topLayerSha string, identifier imgutil.Identifier) *fakes.Image {
	return fakes.NewImage(name, topLayerSha, identifier)
}

func newWindowsImage(name, topLayerSha string, identifier imgutil.Identifier) *fakes.Image {
	result := fakes.NewImage(name, topLayerSha, identifier)
	arch, _ := result.Architecture()
	osVersion, _ := result.OSVersion()
	result.SetOS("windows")
	result.SetOSVersion(osVersion)
	result.SetArchitecture(arch)
	return result
}

func newFakeBuilderImage(t *testing.T, tmpDir, builderName, defaultBuilderStackID, runImageName, lifecycleVersion string, osImageCreator ifakes.FakeImageCreator) *fakes.Image {
	return ifakes.NewFakeBuilderImage(t,
		tmpDir,
		builderName,
		defaultBuilderStackID,
		"1234",
		"5678",
		builder.Metadata{
			Buildpacks: []dist.BuildpackInfo{
				{ID: "buildpack.1.id", Version: "buildpack.1.version"},
				{ID: "buildpack.2.id", Version: "buildpack.2.version"},
			},
			Stack: builder.StackMetadata{
				RunImage: builder.RunImageMetadata{
					Image: runImageName,
					Mirrors: []string{
						"registry1.example.com/run/mirror",
						"registry2.example.com/run/mirror",
					},
				},
			},
			Lifecycle: builder.LifecycleMetadata{
				LifecycleInfo: builder.LifecycleInfo{
					Version: &builder.Version{
						Version: *semver.MustParse(lifecycleVersion),
					},
				},
				APIs: builder.LifecycleAPIs{
					Buildpack: builder.APIVersions{
						Supported: builder.APISet{api.MustParse("0.2"), api.MustParse("0.3"), api.MustParse("0.4")},
					},
					Platform: builder.APIVersions{
						Supported: builder.APISet{api.MustParse("0.3"), api.MustParse("0.4")},
					},
				},
			},
		},
		dist.BuildpackLayers{
			"buildpack.1.id": {
				"buildpack.1.version": {
					API: api.MustParse("0.3"),
					Stacks: []dist.Stack{
						{
							ID:     defaultBuilderStackID,
							Mixins: []string{"mixinX", "build:mixinY", "run:mixinZ"},
						},
					},
				},
			},
			"buildpack.2.id": {
				"buildpack.2.version": {
					API: api.MustParse("0.3"),
					Stacks: []dist.Stack{
						{
							ID:     defaultBuilderStackID,
							Mixins: []string{"mixinX", "build:mixinY"},
						},
					},
				},
			},
		},
		dist.Order{{
			Group: []dist.BuildpackRef{{
				BuildpackInfo: dist.BuildpackInfo{
					ID:      "buildpack.1.id",
					Version: "buildpack.1.version",
				},
			}},
		}, {
			Group: []dist.BuildpackRef{{
				BuildpackInfo: dist.BuildpackInfo{
					ID:      "buildpack.2.id",
					Version: "buildpack.2.version",
				},
			}},
		}},
		osImageCreator,
	)
}

type executeFailsLifecycle struct {
	Opts build.LifecycleOptions
}

func (f *executeFailsLifecycle) Execute(_ context.Context, opts build.LifecycleOptions) error {
	f.Opts = opts
	return errors.New("")
}<|MERGE_RESOLUTION|>--- conflicted
+++ resolved
@@ -150,11 +150,9 @@
 	})
 
 	when("#Build", func() {
-<<<<<<< HEAD
 		it.Before(func() {
 			fakeAssetFetcher.EXPECT().FetchAssets(nil, gomock.Any()).AnyTimes()
 		})
-=======
 		when("Workspace option", func() {
 			it("uses the specified dir", func() {
 				h.AssertNil(t, subject.Build(context.TODO(), BuildOptions{
@@ -166,7 +164,6 @@
 			})
 		})
 
->>>>>>> eb72b8ab
 		when("Image option", func() {
 			it("is required", func() {
 				h.AssertError(t, subject.Build(context.TODO(), BuildOptions{
