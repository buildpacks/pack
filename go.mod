module github.com/buildpacks/pack

require (
	github.com/BurntSushi/toml v1.4.0
	github.com/GoogleContainerTools/kaniko v1.23.2
	github.com/Masterminds/semver v1.5.0
	github.com/Microsoft/go-winio v0.6.2
	github.com/apex/log v1.9.0
	github.com/buildpacks/imgutil v0.0.0-20240605145725-186f89b2d168
	github.com/buildpacks/lifecycle v0.20.4
	github.com/docker/cli v27.5.1+incompatible
	github.com/docker/docker v27.5.1+incompatible
	github.com/docker/go-connections v0.5.0
	github.com/dustin/go-humanize v1.0.1
	github.com/gdamore/tcell/v2 v2.8.1
	github.com/go-git/go-git/v5 v5.15.0
	github.com/golang/mock v1.6.0
	github.com/google/go-cmp v0.7.0
	github.com/google/go-containerregistry v0.20.3
	github.com/google/go-github/v30 v30.1.0
	github.com/hectane/go-acl v0.0.0-20190604041725-da78bae5fc95
	github.com/heroku/color v0.0.6
	github.com/mitchellh/ioprogress v0.0.0-20180201004757-6a23b12fa88e
	github.com/onsi/gomega v1.37.0
	github.com/opencontainers/go-digest v1.0.0
	github.com/opencontainers/image-spec v1.1.1
	github.com/pelletier/go-toml v1.9.5
	github.com/pkg/errors v0.9.1
	github.com/rivo/tview v0.0.0-20220307222120-9994674d60a8
	github.com/sabhiram/go-gitignore v0.0.0-20210923224102-525f6e181f06
	github.com/sclevine/spec v1.4.0
	github.com/spf13/cobra v1.9.1
	golang.org/x/crypto v0.37.0
	golang.org/x/mod v0.24.0
	golang.org/x/oauth2 v0.29.0
	golang.org/x/sync v0.13.0
	golang.org/x/sys v0.32.0
	golang.org/x/term v0.31.0
	golang.org/x/text v0.24.0
	gopkg.in/yaml.v3 v3.0.1
)

require (
	dario.cat/mergo v1.0.0 // indirect
	github.com/Azure/azure-sdk-for-go v68.0.0+incompatible // indirect
	github.com/Azure/go-ansiterm v0.0.0-20230124172434-306776ec8161 // indirect
	github.com/Azure/go-autorest v14.2.0+incompatible // indirect
	github.com/Azure/go-autorest/autorest v0.11.29 // indirect
	github.com/Azure/go-autorest/autorest/adal v0.9.23 // indirect
	github.com/Azure/go-autorest/autorest/azure/auth v0.5.12 // indirect
	github.com/Azure/go-autorest/autorest/azure/cli v0.4.6 // indirect
	github.com/Azure/go-autorest/autorest/date v0.3.0 // indirect
	github.com/Azure/go-autorest/logger v0.2.1 // indirect
	github.com/Azure/go-autorest/tracing v0.6.0 // indirect
	github.com/ProtonMail/go-crypto v1.1.6 // indirect
	github.com/agext/levenshtein v1.2.3 // indirect
	github.com/aws/aws-sdk-go-v2 v1.30.1 // indirect
	github.com/aws/aws-sdk-go-v2/config v1.27.24 // indirect
	github.com/aws/aws-sdk-go-v2/credentials v1.17.24 // indirect
	github.com/aws/aws-sdk-go-v2/feature/ec2/imds v1.16.9 // indirect
	github.com/aws/aws-sdk-go-v2/internal/configsources v1.3.13 // indirect
	github.com/aws/aws-sdk-go-v2/internal/endpoints/v2 v2.6.13 // indirect
	github.com/aws/aws-sdk-go-v2/internal/ini v1.8.0 // indirect
	github.com/aws/aws-sdk-go-v2/service/ecr v1.27.4 // indirect
	github.com/aws/aws-sdk-go-v2/service/ecrpublic v1.23.4 // indirect
	github.com/aws/aws-sdk-go-v2/service/internal/accept-encoding v1.11.3 // indirect
	github.com/aws/aws-sdk-go-v2/service/internal/presigned-url v1.11.15 // indirect
	github.com/aws/aws-sdk-go-v2/service/sso v1.22.1 // indirect
	github.com/aws/aws-sdk-go-v2/service/ssooidc v1.26.2 // indirect
	github.com/aws/aws-sdk-go-v2/service/sts v1.30.1 // indirect
	github.com/aws/smithy-go v1.20.3 // indirect
	github.com/awslabs/amazon-ecr-credential-helper/ecr-login v0.0.0-20240419161514-af205d85bb44 // indirect
	github.com/beorn7/perks v1.0.1 // indirect
	github.com/cespare/xxhash/v2 v2.2.0 // indirect
	github.com/chrismellard/docker-credential-acr-env v0.0.0-20230304212654-82a0ddb27589 // indirect
	github.com/cloudflare/circl v1.6.1 // indirect
	github.com/containerd/log v0.1.0 // indirect
	github.com/containerd/stargz-snapshotter/estargz v0.16.3 // indirect
	github.com/containerd/typeurl/v2 v2.1.1 // indirect
	github.com/cyphar/filepath-securejoin v0.4.1 // indirect
	github.com/dimchansky/utfbom v1.1.1 // indirect
	github.com/distribution/reference v0.6.0 // indirect
	github.com/docker/distribution v2.8.3+incompatible // indirect
	github.com/docker/docker-credential-helpers v0.8.2 // indirect
	github.com/docker/go-metrics v0.0.1 // indirect
	github.com/docker/go-units v0.5.0 // indirect
	github.com/emirpasic/gods v1.18.1 // indirect
	github.com/felixge/httpsnoop v1.0.4 // indirect
	github.com/gdamore/encoding v1.0.1 // indirect
	github.com/go-git/gcfg v1.5.1-0.20230307220236-3a3c6141e376 // indirect
	github.com/go-git/go-billy/v5 v5.6.2 // indirect
	github.com/go-logr/logr v1.4.2 // indirect
	github.com/go-logr/stdr v1.2.2 // indirect
	github.com/go-viper/mapstructure/v2 v2.2.1 // indirect
	github.com/gogo/protobuf v1.3.2 // indirect
	github.com/golang-jwt/jwt/v4 v4.5.2 // indirect
	github.com/golang/groupcache v0.0.0-20241129210726-2c02b8208cf8 // indirect
	github.com/google/go-querystring v1.1.0 // indirect
	github.com/google/shlex v0.0.0-20191202100458-e7afc7fbc510 // indirect
	github.com/google/uuid v1.6.0 // indirect
	github.com/gorilla/mux v1.8.0 // indirect
	github.com/inconshreveable/mousetrap v1.1.0 // indirect
	github.com/jbenet/go-context v0.0.0-20150711004518-d14ea06fba99 // indirect
	github.com/jmespath/go-jmespath v0.4.0 // indirect
	github.com/kevinburke/ssh_config v1.2.0 // indirect
	github.com/klauspost/compress v1.17.11 // indirect
	github.com/lucasb-eyer/go-colorful v1.2.0 // indirect
	github.com/mattn/go-colorable v0.1.13 // indirect
	github.com/mattn/go-isatty v0.0.20 // indirect
	github.com/mattn/go-runewidth v0.0.16 // indirect
	github.com/mitchellh/go-homedir v1.1.0 // indirect
	github.com/moby/buildkit v0.14.1 // indirect
	github.com/moby/docker-image-spec v1.3.1 // indirect
	github.com/moby/patternmatcher v0.6.0 // indirect
	github.com/moby/sys/sequential v0.5.0 // indirect
	github.com/moby/sys/user v0.3.0 // indirect
	github.com/moby/sys/userns v0.1.0 // indirect
	github.com/moby/term v0.5.0 // indirect
	github.com/morikuni/aec v1.0.0 // indirect
	github.com/opencontainers/selinux v1.11.0 // indirect
	github.com/pjbgf/sha1cd v0.3.2 // indirect
	github.com/prometheus/client_golang v1.19.0 // indirect
	github.com/prometheus/client_model v0.5.0 // indirect
	github.com/prometheus/common v0.48.0 // indirect
	github.com/prometheus/procfs v0.12.0 // indirect
	github.com/rivo/uniseg v0.4.3 // indirect
	github.com/sergi/go-diff v1.3.2-0.20230802210424-5b0b94c5c0d3 // indirect
	github.com/sirupsen/logrus v1.9.3 // indirect
	github.com/skeema/knownhosts v1.3.1 // indirect
	github.com/spf13/pflag v1.0.6 // indirect
	github.com/vbatts/tar-split v0.11.6 // indirect
	github.com/xanzy/ssh-agent v0.3.3 // indirect
	github.com/xeipuuv/gojsonpointer v0.0.0-20180127040702-4e3ac2762d5f // indirect
	github.com/xeipuuv/gojsonreference v0.0.0-20180127040603-bd5ef7bd5415 // indirect
	github.com/xeipuuv/gojsonschema v1.2.0 // indirect
	go.opentelemetry.io/auto/sdk v1.1.0 // indirect
	go.opentelemetry.io/contrib/instrumentation/net/http/otelhttp v0.58.0 // indirect
	go.opentelemetry.io/otel v1.33.0 // indirect
	go.opentelemetry.io/otel/metric v1.33.0 // indirect
	go.opentelemetry.io/otel/trace v1.33.0 // indirect
	golang.org/x/net v0.39.0 // indirect
	google.golang.org/protobuf v1.36.5 // indirect
	gopkg.in/warnings.v0 v0.1.2 // indirect
	gopkg.in/yaml.v2 v2.4.0 // indirect
)

replace github.com/BurntSushi/toml => github.com/BurntSushi/toml v1.3.2

<<<<<<< HEAD
go 1.24
=======
go 1.24.0

toolchain go1.24.2
>>>>>>> 0660f9e8
<|MERGE_RESOLUTION|>--- conflicted
+++ resolved
@@ -146,10 +146,6 @@
 
 replace github.com/BurntSushi/toml => github.com/BurntSushi/toml v1.3.2
 
-<<<<<<< HEAD
 go 1.24
-=======
-go 1.24.0
 
-toolchain go1.24.2
->>>>>>> 0660f9e8
+toolchain go1.24.2