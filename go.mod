--- conflicted
+++ resolved
@@ -29,21 +29,12 @@
 	github.com/sabhiram/go-gitignore v0.0.0-20210923224102-525f6e181f06
 	github.com/sclevine/spec v1.4.0
 	github.com/spf13/cobra v1.7.0
-<<<<<<< HEAD
-	golang.org/x/crypto v0.10.0
-	golang.org/x/mod v0.10.0
+	golang.org/x/crypto v0.11.0
+	golang.org/x/mod v0.12.0
 	golang.org/x/oauth2 v0.9.0
 	golang.org/x/sync v0.3.0
-	golang.org/x/term v0.9.0
-	golang.org/x/text v0.10.0
-=======
-	golang.org/x/crypto v0.11.0
-	golang.org/x/mod v0.12.0
-	golang.org/x/oauth2 v0.8.0
-	golang.org/x/sync v0.2.0
 	golang.org/x/term v0.10.0
 	golang.org/x/text v0.11.0
->>>>>>> 88a998d8
 	gopkg.in/yaml.v3 v3.0.1
 )
 
@@ -123,11 +114,7 @@
 	github.com/spf13/pflag v1.0.5 // indirect
 	github.com/vbatts/tar-split v0.11.3 // indirect
 	github.com/xanzy/ssh-agent v0.3.3 // indirect
-<<<<<<< HEAD
 	golang.org/x/net v0.11.0 // indirect
-=======
-	golang.org/x/net v0.10.0 // indirect
->>>>>>> 88a998d8
 	golang.org/x/sys v0.10.0 // indirect
 	golang.org/x/tools v0.9.1 // indirect
 	google.golang.org/appengine v1.6.7 // indirect
