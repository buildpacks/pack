--- conflicted
+++ resolved
@@ -31,12 +31,8 @@
 	github.com/spf13/cobra v1.7.0
 	golang.org/x/crypto v0.8.0
 	golang.org/x/mod v0.10.0
-<<<<<<< HEAD
-	golang.org/x/oauth2 v0.6.0
+	golang.org/x/oauth2 v0.7.0
 	golang.org/x/sync v0.1.0
-=======
-	golang.org/x/oauth2 v0.7.0
->>>>>>> 28d211d4
 	golang.org/x/term v0.7.0
 	golang.org/x/text v0.9.0
 	gopkg.in/yaml.v3 v3.0.1
@@ -117,12 +113,7 @@
 	github.com/spf13/pflag v1.0.5 // indirect
 	github.com/vbatts/tar-split v0.11.2 // indirect
 	github.com/xanzy/ssh-agent v0.3.3 // indirect
-<<<<<<< HEAD
-	golang.org/x/net v0.8.0 // indirect
-=======
 	golang.org/x/net v0.9.0 // indirect
-	golang.org/x/sync v0.1.0 // indirect
->>>>>>> 28d211d4
 	golang.org/x/sys v0.7.0 // indirect
 	golang.org/x/tools v0.7.0 // indirect
 	google.golang.org/appengine v1.6.7 // indirect
