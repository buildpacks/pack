--- conflicted
+++ resolved
@@ -109,13 +109,8 @@
 	github.com/pjbgf/sha1cd v0.3.0 // indirect
 	github.com/rivo/uniseg v0.4.3 // indirect
 	github.com/sergi/go-diff v1.2.0 // indirect
-<<<<<<< HEAD
-	github.com/sirupsen/logrus v1.9.2 // indirect
-	github.com/skeema/knownhosts v1.1.0 // indirect
-=======
 	github.com/sirupsen/logrus v1.9.0 // indirect
 	github.com/skeema/knownhosts v1.1.1 // indirect
->>>>>>> f1619bfa
 	github.com/spf13/pflag v1.0.5 // indirect
 	github.com/vbatts/tar-split v0.11.3 // indirect
 	github.com/xanzy/ssh-agent v0.3.3 // indirect
