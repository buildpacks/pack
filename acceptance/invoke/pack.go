--- conflicted
+++ resolved
@@ -239,11 +239,8 @@
 	FlattenBuilderCreationV2
 	FixesRunImageMetadata
 	ManifestCommands
-<<<<<<< HEAD
 	PlatformOption
-=======
 	MultiPlatformBuildersAndBuildPackages
->>>>>>> 73064449
 )
 
 var featureTests = map[Feature]func(i *PackInvoker) bool{
@@ -283,11 +280,10 @@
 	ManifestCommands: func(i *PackInvoker) bool {
 		return i.atLeast("v0.34.0")
 	},
-<<<<<<< HEAD
 	PlatformOption: func(i *PackInvoker) bool {
-=======
+		return i.atLeast("v0.34.0")
+	},
 	MultiPlatformBuildersAndBuildPackages: func(i *PackInvoker) bool {
->>>>>>> 73064449
 		return i.atLeast("v0.34.0")
 	},
 }
