--- conflicted
+++ resolved
@@ -1485,7 +1485,13 @@
 						// run task on taskmanager and save output, in case there are future calls to the same task
 						// likely all our changes need to go on the createBuilderPack.
 						value, err := suiteManager.RunTaskOnceString(key, func() (string, error) {
-							return createComplexBuilder(t, createBuilderPack, lifecycle, runImageMirror)
+							return createComplexBuilder(
+								t,
+								assert,
+								createBuilderPack,
+								lifecycle,
+								runImageMirror,
+							)
 						})
 						h.AssertNil(t, err)
 
@@ -1526,7 +1532,7 @@
 						output := pack.RunSuccessfully(
 							"set-run-image-mirrors", "pack-test/run", "--mirror", "some-registry.com/pack-test/run1",
 						)
-						h.AssertEq(t, output, "Run Image 'pack-test/run' configured with mirror 'some-registry.com/pack-test/run1'\n")
+						assert.Equal(output, "Run Image 'pack-test/run' configured with mirror 'some-registry.com/pack-test/run1'\n")
 
 						output = pack.RunSuccessfully("inspect-builder", "--depth", "2", builderName)
 
@@ -1770,8 +1776,12 @@
 	return filepath.Join("testdata", "mock_buildpacks", bpAPIVersion)
 }
 
-<<<<<<< HEAD
-func createComplexBuilder(t *testing.T, pack *invoke.PackInvoker, lifecycle config.LifecycleAsset, runImageMirror string) (string, error) {
+func createComplexBuilder(t *testing.T,
+	assert h.AssertionManager,
+	pack *invoke.PackInvoker,
+	lifecycle config.LifecycleAsset,
+	runImageMirror string) (string, error) {
+
 	t.Log("creating complex builder image...")
 
 	// CREATE TEMP WORKING DIR
@@ -1826,6 +1836,7 @@
 			pack.FixtureManager().TemplateFixtureToFile(packageFilePath, packageFile, buildpackImageToName)
 
 			packageImageName = packageBuildpackAsImage(t,
+				assert,
 				pack,
 				filepath.Join(tmpDir, packageFilePath),
 				lifecycle,
@@ -1892,14 +1903,12 @@
 		return "", errors.Wrapf(err, "pack failed with output %s", output)
 	}
 
-	h.AssertContains(t, output, fmt.Sprintf("Successfully created builder image '%s'", bldr))
-	h.AssertNil(t, h.PushImage(dockerCli, bldr, registryConfig))
+	assert.Contains(output, fmt.Sprintf("Successfully created builder image '%s'", bldr))
+	assert.Nil(h.PushImage(dockerCli, bldr, registryConfig))
 
 	return bldr, nil
 }
 
-func createBuilder(t *testing.T, pack *invoke.PackInvoker, lifecycle config.LifecycleAsset, runImageMirror string) (string, error) {
-=======
 func createBuilder(
 	t *testing.T,
 	assert h.AssertionManager,
@@ -1907,8 +1916,6 @@
 	lifecycle config.LifecycleAsset,
 	runImageMirror string,
 ) (string, error) {
-
->>>>>>> 417352d2
 	t.Log("creating builder image...")
 
 	// CREATE TEMP WORKING DIR
