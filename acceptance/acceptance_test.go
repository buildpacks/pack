// +build acceptance

package acceptance

import (
	"bytes"
	"context"
	"crypto/md5"
	"fmt"
	"io"
	"io/ioutil"
	"math/rand"
	"os"
	"os/exec"
	"path/filepath"
	"regexp"
	"runtime"
	"strings"
	"testing"
	"time"

	"github.com/buildpack/pack/archive"

	"github.com/buildpack/lifecycle"
	dockertypes "github.com/docker/docker/api/types"
	"github.com/docker/docker/api/types/container"
	"github.com/docker/go-connections/nat"
	"github.com/sclevine/spec"
	"github.com/sclevine/spec/report"

	"github.com/buildpack/pack/cache"
	"github.com/buildpack/pack/docker"
	h "github.com/buildpack/pack/testhelpers"
)

var (
	packPath         string
	dockerCli        *docker.Client
	registryConfig   *h.TestRegistryConfig
	lifecycleVersion = "0.1.0"
	runImage         = "pack-test/run"
	buildImage       = "pack-test/build"
	runImageMirror   string
	packHome         string
	builder          string
)

func TestAcceptance(t *testing.T) {
	h.RequireDocker(t)
	rand.Seed(time.Now().UTC().UnixNano())

	packPath = os.Getenv("PACK_PATH")
	if packPath == "" {
		packTmpDir, err := ioutil.TempDir("", "pack.acceptance.binary.")
		if err != nil {
			t.Fatal(err)
		}
		packPath = filepath.Join(packTmpDir, "pack")
		if runtime.GOOS == "windows" {
			packPath = packPath + ".exe"
		}
		if txt, err := exec.Command("go", "build", "-o", packPath, "../cmd/pack").CombinedOutput(); err != nil {
			t.Fatal("building pack cli:\n", string(txt), err)
		}
		defer os.RemoveAll(packTmpDir)
	}

	var err error
	dockerCli, err = docker.New()
	h.AssertNil(t, err)
	registryConfig = h.RunRegistry(t, false)
	defer registryConfig.StopRegistry(t)
	if version, ok := os.LookupEnv("LIFECYCLE_VERSION"); ok {
		lifecycleVersion = version
	}
	runImageMirror = registryConfig.RepoName(runImage)
	createStack(t, dockerCli)
	builder = createBuilder(t, runImageMirror)
	defer h.DockerRmi(dockerCli, runImage, buildImage, builder, runImageMirror)

	spec.Run(t, "acceptance", testAcceptance, spec.Report(report.Terminal{}))
}

func testAcceptance(t *testing.T, when spec.G, it spec.S) {
	var (
		packHome string
	)

	var packCmd = func(name string, args ...string) *exec.Cmd {
		cmdArgs := append([]string{
			name,
			"--no-color",
		}, args...)
		cmd := exec.Command(
			packPath,
			cmdArgs...,
		)
		cmd.Env = append(os.Environ(), "PACK_HOME="+packHome, "DOCKER_CONFIG="+registryConfig.DockerConfigDir)
		return cmd
	}

	it.Before(func() {
		if _, err := os.Stat(packPath); os.IsNotExist(err) {
			t.Fatal("No file found at PACK_PATH environment variable:", packPath)
		}
		var err error
		packHome, err = ioutil.TempDir("", "buildpack.pack.home.")
		h.AssertNil(t, err)
	})

	when("subcommand is invalid", func() {
		it("prints usage", func() {
			cmd := packCmd("some-bad-command")
			output, _ := cmd.CombinedOutput()
			if !strings.Contains(string(output), `unknown command "some-bad-command" for "pack"`) {
				t.Fatal("Failed to print usage", string(output))
			}
			if !strings.Contains(string(output), `Run 'pack --help' for usage.`) {
				t.Fatal("Failed to print usage", string(output))
			}
		})
	})

	when("pack build", func() {
		var repo, repoName, containerName string

		it.Before(func() {
			repo = "some-org/" + h.RandString(10)
			repoName = registryConfig.RepoName(repo)
			containerName = "test-" + h.RandString(10)
		})

		it.After(func() {
			dockerCli.ContainerKill(context.TODO(), containerName, "SIGKILL")
			dockerCli.ContainerRemove(context.TODO(), containerName, dockertypes.ContainerRemoveOptions{Force: true})
			dockerCli.ImageRemove(context.TODO(), repoName, dockertypes.ImageRemoveOptions{Force: true, PruneChildren: true})
			cacheImage, err := cache.New(repoName, dockerCli)
			h.AssertNil(t, err)
			cacheImage.Clear(context.TODO())
		})

		when("default builder is set", func() {
			it.Before(func() {
				h.Run(t, packCmd("set-default-builder", builder))
			})

			it("creates image on the daemon", func() {
				t.Log("no previous image exists")
				cmd := packCmd(
					"build", repoName,
					"-p", "testdata/mock_app/.",
				)
				output := h.Run(t, cmd)
				h.AssertContains(t, output, fmt.Sprintf("Successfully built image '%s'", repoName))
				sha, err := imgSHAFromOutput(output, repoName)
				h.AssertNil(t, err)
				defer h.DockerRmi(dockerCli, sha)

				t.Log("app is runnable")
				assertMockAppRunsWithOutput(t, repoName, "Launch Dep Contents", "Cached Dep Contents")

				t.Log("it uses the default run image as a base image")
				assertHasBase(t, repoName, "packs/run:"+lifecycleVersion)

				t.Log("sets the run image metadata")
				runImageLabel := imageLabel(t, dockerCli, repoName, lifecycle.MetadataLabel)
				h.AssertContains(t, runImageLabel, fmt.Sprintf(`"stack":{"runImage":{"image":"%s","mirrors":["%s"]}}}`, runImage, runImageMirror))

				t.Log("registry is empty")
				contents, err := registryConfig.RegistryCatalog()
				h.AssertNil(t, err)
				if strings.Contains(contents, repo) {
					t.Fatalf("Should not have published image without the '--publish' flag: got %s", contents)
				}

				t.Log("rebuild")
				cmd = packCmd("build", repoName, "-p", "testdata/mock_app/.")
				output = h.Run(t, cmd)
				h.AssertContains(t, output, fmt.Sprintf("Successfully built image '%s'", repoName))
				sha, err = imgSHAFromOutput(output, repoName)
				h.AssertNil(t, err)
				defer h.DockerRmi(dockerCli, sha)

				t.Log("app is runnable")
				assertMockAppRunsWithOutput(t, repoName, "Launch Dep Contents", "Cached Dep Contents")

				t.Log("restores the cache")
				h.AssertContainsMatch(t, output, `\[restorer] restoring cached layer 'simple/layers:cached-launch-layer'`)
				h.AssertContainsMatch(t, output, `\[analyzer] using cached launch layer 'simple/layers:cached-launch-layer'`)

				t.Log("exporter and cacher reuse unchanged layers")
				h.AssertContainsMatch(t, output, `\[exporter] reusing layer 'simple/layers:cached-launch-layer'`)
				h.AssertContainsMatch(t, output, `\[cacher] reusing layer 'simple/layers:cached-launch-layer'`)

				t.Log("rebuild with --clear-cache")
				cmd = packCmd("build", repoName, "-p", "testdata/mock_app/.", "--clear-cache")
				output = h.Run(t, cmd)
				h.AssertContains(t, output, fmt.Sprintf("Successfully built image '%s'", repoName))

				t.Log("skips restore")
				h.AssertContains(t, output, "Skipping 'restore' due to clearing cache")

				t.Log("skips analyze")
				h.AssertContains(t, output, "Skipping 'analyze' due to clearing cache")

				t.Log("exporter reuses unchanged layers")
				h.AssertContainsMatch(t, output, `\[exporter] reusing layer 'simple/layers:cached-launch-layer'`)

				t.Log("cacher adds layers")
				h.AssertContainsMatch(t, output, `\[cacher] adding layer 'simple/layers:cached-launch-layer'`)
			})

			when("--buildpack", func() {
				when("the argument is a directory or id", func() {
					it("adds the buildpacks to the builder if necessary and runs them", func() {
						skipOnWindows(t, "buildpack directories not supported on windows")
						cmd := packCmd(
							"build", repoName,
							"-p", filepath.Join("testdata", "mock_app"),
							"--buildpack", filepath.Join("testdata", "mock_buildpacks", "not-in-builder-buildpack"),
							"--buildpack", "simple/layers@simple-layers-version",
							"--buildpack", "noop.buildpack",
						)
						output := h.Run(t, cmd)
						h.AssertContains(t, output, "NOOP Buildpack")
						h.AssertContains(t, output, fmt.Sprintf("Successfully built image '%s'", repoName))
						t.Log("app is runnable")
						assertMockAppRunsWithOutput(t, repoName,
							"Local Buildpack Dep Contents",
							"Launch Dep Contents",
							"Cached Dep Contents",
						)
					})

					when("the buildpack stack doesn't match the builder", func() {
						it.Pend("errors", func() {
							skipOnWindows(t, "buildpack directories not supported on windows")
							cmd := packCmd(
								"build", repoName,
								"-p", filepath.Join("testdata", "mock_app"),
								"--buildpack", filepath.Join("testdata", "mock_buildpacks", "other-stack"),
							)
							txt, err := h.RunE(cmd)
							h.AssertNotNil(t, err)
							h.AssertContains(t, txt, "wrong stack")
						})
					})
				})
			})

			when("--env-file", func() {
				var envPath string

				it.Before(func() {
					skipOnWindows(t, "directory buildpacks are not implemented on windows")

					envfile, err := ioutil.TempFile("", "envfile")
					h.AssertNil(t, err)
					err = os.Setenv("ENV2_CONTENTS", "Env2 Layer Contents From Environment")
					h.AssertNil(t, err)
					envfile.WriteString(`
            DETECT_ENV_BUILDPACK="true"
			ENV1_CONTENTS="Env1 Layer Contents From File"
			ENV2_CONTENTS
			`)
					envPath = envfile.Name()
				})

				it.After(func() {
					h.AssertNil(t, os.Unsetenv("ENV2_CONTENTS"))
					h.AssertNil(t, os.RemoveAll(envPath))
				})

				it("provides the env vars to the build and detect steps", func() {
					cmd := packCmd(
						"build", repoName,
						"-p", filepath.Join("testdata", "mock_app"),
						"--env-file", envPath,
					)
					output := h.Run(t, cmd)
					h.AssertContains(t, output, fmt.Sprintf("Successfully built image '%s'", repoName))
					assertMockAppRunsWithOutput(t, repoName, "Env2 Layer Contents From Environment", "Env1 Layer Contents From File")
				})
			})

			when("--env", func() {
				it.Before(func() {
					skipOnWindows(t, "directory buildpacks are not implemented on windows")
					h.AssertNil(t,
						os.Setenv("ENV2_CONTENTS", "Env2 Layer Contents From Environment"),
					)
				})

				it.After(func() {
					h.AssertNil(t, os.Unsetenv("ENV2_CONTENTS"))
				})

				it("provides the env vars to the build and detect steps", func() {
					cmd := packCmd(
						"build", repoName,
						"-p", filepath.Join("testdata", "mock_app"),
						"--env", "DETECT_ENV_BUILDPACK=true",
						"--env", `ENV1_CONTENTS="Env1 Layer Contents From Command Line"`,
						"--env", "ENV2_CONTENTS",
					)
					output := h.Run(t, cmd)
					h.AssertContains(t, output, fmt.Sprintf("Successfully built image '%s'", repoName))
					assertMockAppRunsWithOutput(t, repoName, "Env2 Layer Contents From Environment", "Env1 Layer Contents From Command Line")
				})
			})

			when("--run-image", func() {
				var runImageName string

				when("the run-image has the correct stack ID", func() {
					it.Before(func() {
						runImageName = h.CreateImageOnRemote(t, dockerCli, registryConfig, "custom-run-image"+h.RandString(10), fmt.Sprintf(`
													FROM %s
													USER root
													RUN echo "custom-run" > /custom-run.txt
													USER pack
												`, runImage))
					})

					it.After(func() {
						h.DockerRmi(dockerCli, runImageName)
					})

					it("uses the run image as the base image", func() {
						cmd := packCmd(
							"build", repoName,
							"-p", filepath.Join("testdata", "mock_app"),
							"--run-image", runImageName,
						)

						output := h.Run(t, cmd)
						h.AssertContains(t, output, fmt.Sprintf("Successfully built image '%s'", repoName))

						t.Log("app is runnable")
						assertMockAppRunsWithOutput(t, repoName, "Launch Dep Contents", "Cached Dep Contents")

						t.Log("pulls the run image")
						h.AssertContains(t, output, fmt.Sprintf("Pulling run image '%s'", runImageName))

						t.Log("uses the run image as the base image")
						assertHasBase(t, repoName, runImageName)
					})
				})

				when("the run image has the wrong stack ID", func() {
					it.Before(func() {
						runImageName = h.CreateImageOnRemote(t, dockerCli, registryConfig, "custom-run-image"+h.RandString(10), fmt.Sprintf(`
													FROM %s
													LABEL io.buildpacks.stack.id=other.stack.id
													USER pack
												`, runImage))

					})

					it.After(func() {
						h.DockerRmi(dockerCli, runImageName)
					})

					it.Pend("fails with a message", func() {
						cmd := packCmd(
							"build", repoName,
							"-p", filepath.Join("testdata", "mock_app"),
							"--run-image", runImageName,
						)
						txt, err := h.RunE(cmd)
						h.AssertNotNil(t, err)
						h.AssertContains(t, txt, "wrong stack")
					})
				})
			})

			when("--publish", func() {
				it("creates image on the registry", func() {
					runPackBuild := func() string {
						t.Helper()
						cmd := packCmd(
							"build", repoName,
							"-p", filepath.Join("testdata", "mock_app"),
							"--publish",
						)
						return h.Run(t, cmd)
					}
					output := runPackBuild()
					h.AssertContains(t, output, fmt.Sprintf("Successfully built image '%s'", repoName))
					imgSHA, err := imgSHAFromOutput(output, repoName)
					if err != nil {
						t.Log(output)
						t.Fatal("Could not determine sha for built image")
					}

					t.Log("Checking that registry has contents")
					contents, err := registryConfig.RegistryCatalog()
					h.AssertNil(t, err)
					if !strings.Contains(contents, repo) {
						t.Fatalf("Expected to see image %s in %s", repo, contents)
					}

					h.AssertNil(t, h.PullImageWithAuth(dockerCli, fmt.Sprintf("%s@%s", repoName, imgSHA), registryConfig.RegistryAuth()))
					defer h.DockerRmi(dockerCli, fmt.Sprintf("%s@%s", repoName, imgSHA))

					t.Log("app is runnable")
					assertMockAppRunsWithOutput(t, fmt.Sprintf("%s@%s", repoName, imgSHA), "Launch Dep Contents", "Cached Dep Contents")
				})
			})

			when("ctrl+c", func() {
				it("stops the execution", func() {
					var buf bytes.Buffer
					cmd := packCmd("build", repoName, "-p", filepath.Join("testdata", "mock_app"))
					cmd.Stdout = &buf
					cmd.Stderr = &buf

					h.AssertNil(t, cmd.Start())

					go terminateAtStep(t, cmd, &buf, "[detector]")

					err := cmd.Wait()
					h.AssertNotNil(t, err)
					h.AssertNotContains(t, buf.String(), "Successfully built image")
				})
			})
		})

		when("default builder is not set", func() {
			it("informs the user", func() {
				cmd := packCmd("build", repoName, "-p", filepath.Join("testdata", "mock_app"))
				output, err := h.RunE(cmd)
				h.AssertNotNil(t, err)
				h.AssertContains(t, output, `Please select a default builder with:

	pack set-default-builder <builder image>`)
				h.AssertMatch(t, output, `Cloud Foundry:\s+'cloudfoundry/cnb:bionic'`)
				h.AssertMatch(t, output, `Cloud Foundry:\s+'cloudfoundry/cnb:cflinuxfs3'`)
				h.AssertMatch(t, output, `Heroku:\s+'heroku/buildpacks'`)
			})
		})
	})

	when("pack run", func() {
		it.Before(func() {
			skipOnWindows(t, "cleaning up from this test is leaving containers on windows")
		})

		when("there is a builder", func() {
			it.After(func() {
				absPath, err := filepath.Abs(filepath.Join("testdata", "mock_app"))
				h.AssertNil(t, err)
				repoName := fmt.Sprintf("pack.local/run/%x", md5.Sum([]byte(absPath)))
				h.AssertNil(t, h.DockerRmi(dockerCli, repoName))
				cacheImage, err := cache.New(repoName, dockerCli)
				h.AssertNil(t, err)
				cacheImage.Clear(context.TODO())
			})

			it("starts an image", func() {
				var buf bytes.Buffer
				cmd := packCmd("run",
					"--port", "3000:8080",
					"-p", filepath.Join("testdata", "mock_app"),
					"--builder", builder,
				)
				cmd.Stdout = &buf
				cmd.Stderr = &buf
				h.AssertNil(t, cmd.Start())

				defer ctrlCProc(cmd)

				h.AssertEq(t, isCommandRunning(cmd), true)
				assertMockAppResponseContains(t, "3000", 30*time.Second, "Launch Dep Contents", "Cached Dep Contents")
			})
		})

		when("default builder is not set", func() {
			it("informs the user", func() {
				cmd := packCmd("run", "-p", filepath.Join("testdata", "mock_app"))
				output, err := h.RunE(cmd)
				h.AssertNotNil(t, err)
				h.AssertContains(t, output, `Please select a default builder with:

	pack set-default-builder <builder image>`)
				h.AssertMatch(t, output, `Cloud Foundry:\s+'cloudfoundry/cnb:bionic'`)
				h.AssertMatch(t, output, `Cloud Foundry:\s+'cloudfoundry/cnb:cflinuxfs3'`)
				h.AssertMatch(t, output, `Heroku:\s+'heroku/buildpacks'`)
			})
		})
	})

	when("pack rebase", func() {
		var repoName, containerName, runBefore, runAfter string
		var buildRunImage func(string, string, string)

		it.Before(func() {
			containerName = "test-" + h.RandString(10)
			repoName = "some-org/" + h.RandString(10)
			runBefore = "run-before/" + h.RandString(10)
			runAfter = "run-after/" + h.RandString(10)

			buildRunImage = func(newRunImage, contents1, contents2 string) {
				h.CreateImageOnLocal(t, dockerCli, newRunImage, fmt.Sprintf(`
													FROM %s
													USER root
													RUN echo %s > /contents1.txt
													RUN echo %s > /contents2.txt
													USER pack
												`, runImage, contents1, contents2))
			}
		})

		it.After(func() {
			dockerCli.ContainerKill(context.TODO(), containerName, "SIGKILL")
			dockerCli.ContainerRemove(context.TODO(), containerName, dockertypes.ContainerRemoveOptions{Force: true})

			h.DockerRmi(dockerCli, repoName)
		})

		when("run on daemon", func() {
			var origID string

			it.Before(func() {
				buildRunImage(runBefore, "contents-before-1", "contents-before-2")
				cmd := packCmd(
					"build", repoName,
					"-p", filepath.Join("testdata", "mock_app"),
					"--builder", builder,
					"--run-image", runBefore,
					"--no-pull",
				)
				h.Run(t, cmd)
				origID = h.ImageID(t, repoName)
				assertMockAppRunsWithOutput(t, repoName, "contents-before-1", "contents-before-2")
			})

			it.After(func() {
				h.DockerRmi(dockerCli, origID, runBefore, runAfter)
				cacheImage, err := cache.New(repoName, dockerCli)
				h.AssertNil(t, err)
				cacheImage.Clear(context.TODO())
			})

			it("rebases", func() {
				buildRunImage(runAfter, "contents-after-1", "contents-after-2")

				cmd := packCmd("rebase", repoName, "--no-pull", "--run-image", runAfter)
				output := h.Run(t, cmd)

				h.AssertContains(t, output, fmt.Sprintf("Successfully rebased image '%s'", repoName))
				assertMockAppRunsWithOutput(t, repoName, "contents-after-1", "contents-after-2")
			})
		})

		when("--publish", func() {
			it.Before(func() {
				repoName = registryConfig.RepoName(repoName)
				runBefore = registryConfig.RepoName(runBefore)
				runAfter = registryConfig.RepoName(runAfter)

				buildRunImage(runBefore, "contents-before-1", "contents-before-2")
				h.AssertNil(t, h.PushImage(dockerCli, runBefore, registryConfig))

				cmd := packCmd("build", repoName,
					"-p", filepath.Join("testdata", "mock_app"),
					"--builder", builder,
					"--run-image", runBefore,
					"--publish")
				h.Run(t, cmd)

				h.AssertNil(t, h.PullImageWithAuth(dockerCli, repoName, registryConfig.RegistryAuth()))
				assertMockAppRunsWithOutput(t, repoName, "contents-before-1", "contents-before-2")
				h.AssertNil(t, h.DockerRmi(dockerCli, repoName))
			})

			it.After(func() {
				h.DockerRmi(dockerCli, runBefore, runAfter)
				cacheImage, err := cache.New(repoName, dockerCli)
				h.AssertNil(t, err)
				cacheImage.Clear(context.TODO())
			})

			it("rebases on the registry", func() {
				buildRunImage(runAfter, "contents-after-1", "contents-after-2")
				h.AssertNil(t, h.PushImage(dockerCli, runAfter, registryConfig))

				cmd := packCmd("rebase", repoName, "--publish", "--run-image", runAfter)
				output := h.Run(t, cmd)

				h.AssertContains(t, output, fmt.Sprintf("Successfully rebased image '%s'", repoName))
				h.AssertNil(t, h.PullImageWithAuth(dockerCli, repoName, registryConfig.RegistryAuth()))
				assertMockAppRunsWithOutput(t, repoName, "contents-after-1", "contents-after-2")
			})
		})

		when("no run-image flag", func() {
			var origID string
			var origRunImageID string
			var builderName = "some-org/" + h.RandString(10)
			var runImage = "some-org/" + h.RandString(10)

			it.Before(func() {
				buildRunImage(runImage, "contents-before-1", "contents-before-2")
				origRunImageID = h.ImageID(t, runImage)

				h.CreateImageOnLocal(t, dockerCli, builderName, fmt.Sprintf(`
								FROM %s
								LABEL io.buildpacks.builder.metadata="{\"stack\":{\"runImage\": {\"image\": \"%s\"}}}"
								USER root
								RUN echo "[run-image]\n  image=\"%s\"" > /buildpacks/stack.toml
								USER pack
							`, builder, runImage, runImage))

				cmd := packCmd(
					"build", repoName,
					"-p", filepath.Join("testdata", "mock_app"),
					"--builder", builderName,
					"--no-pull",
				)
				h.Run(t, cmd)
				origID = h.ImageID(t, repoName)
				assertMockAppRunsWithOutput(t, repoName, "contents-before-1", "contents-before-2")
			})

			it.After(func() {
				h.DockerRmi(dockerCli, origID, builderName, origRunImageID, runImage)
				cacheImage, err := cache.New(repoName, dockerCli)
				h.AssertNil(t, err)
				cacheImage.Clear(context.TODO())
			})

			it("rebases", func() {
				buildRunImage(runImage, "contents-after-1", "contents-after-2")

				cmd := packCmd("rebase", repoName, "--no-pull")
				output := h.Run(t, cmd)

				h.AssertContains(t, output, fmt.Sprintf("Successfully rebased image '%s'", repoName))
				assertMockAppRunsWithOutput(t, repoName, "contents-after-1", "contents-after-2")
			})
		})
	})

<<<<<<< HEAD
	when("pack create-builder", func() {
		var (
			builderRepoName string
			containerName   string
			repoName        string
			builderTOML     string
			tmpDir          string
		)

		it.Before(func() {
			skipOnWindows(t, "create builder is not implemented on windows")
			builderRepoName = "some-org/" + h.RandString(10)
			repoName = "some-org/" + h.RandString(10)
			containerName = "test-" + h.RandString(10)
			if h.PackTag() != h.DefaultTag {
				var err error
				tmpDir, err = ioutil.TempDir("", "create-builder-toml-with-tags")
				h.AssertNil(t, err)
				h.RecursiveCopy(t, filepath.Join("testdata", "mock_buildpacks"), tmpDir)
				builderTOML = filepath.Join(tmpDir, "builder.toml")
				builderTOMLContents, err := ioutil.ReadFile(builderTOML)
				h.AssertNil(t, err)
				newBuilderTOML := strings.Replace(
					string(builderTOMLContents),
					"packs/build:"+h.DefaultTag,
					h.DefaultBuildImage(t, registryConfig.RunRegistryPort),
					-1,
				)
				newBuilderTOML = strings.Replace(
					string(newBuilderTOML),
					"packs/run:"+h.DefaultTag,
					h.DefaultRunImage(t, registryConfig.RunRegistryPort),
					-1,
				)
				err = ioutil.WriteFile(builderTOML, []byte(newBuilderTOML), 0777)
				h.AssertNil(t, err)
			} else {
				builderTOML = filepath.Join("testdata", "mock_buildpacks", "builder.toml")
			}
		})

		it.After(func() {
			os.RemoveAll(tmpDir)
			dockerCli.ContainerKill(context.TODO(), containerName, "SIGKILL")
			dockerCli.ImageRemove(context.TODO(), builderRepoName, dockertypes.ImageRemoveOptions{Force: true, PruneChildren: true})
			dockerCli.ImageRemove(context.TODO(), repoName, dockertypes.ImageRemoveOptions{Force: true, PruneChildren: true})
			cacheImage, err := cache.New(repoName, dockerCli)
			h.AssertNil(t, err)
			cacheImage.Clear(context.TODO())
		})

		it("builds and exports an image", func() {
			sourceCodePath := filepath.Join("testdata", "mock_app")

			t.Log("create builder image")
			cmd := packCmd("create-builder", builderRepoName, "-b", builderTOML)
			output := h.Run(t, cmd)
			h.AssertContains(t, output, fmt.Sprintf("Successfully created builder image '%s'", builderRepoName))

			t.Log("build uses order defined in builder.toml")
			cmd = packCmd("build", repoName, "--builder", builderRepoName, "--path", sourceCodePath, "--no-pull")
			buildOutput := h.Run(t, cmd)
			defer func(origID string) { h.AssertNil(t, h.DockerRmi(dockerCli, origID)) }(h.ImageID(t, repoName))
			if !strings.Contains(buildOutput, "First Mock Buildpack: pass") {
				t.Fatalf(`Expected build output to contain detection output "%s", got "%s"`, "First Mock Buildpack: pass", buildOutput)
			}
			if !strings.Contains(buildOutput, "Second Mock Buildpack: pass") {
				t.Fatalf(`Expected build output to contain detection output "%s", got "%s"`, "Second Mock Buildpack: pass", buildOutput)
			}
			if !strings.Contains(buildOutput, "Third Mock Buildpack: pass") {
				t.Fatalf(`Expected build output to contain detection output "%s", got "%s"`, "Third Mock Buildpack: pass", buildOutput)
			}

			t.Log("run app container")
			runOutput := runDockerImageWithOutput(t, containerName, repoName)
			if !strings.Contains(runOutput, "First Dep Contents") {
				t.Fatalf(`Expected output to contain "First Dep Contents", got "%s"`, runOutput)
			}
			if !strings.Contains(runOutput, "Second Dep Contents") {
				t.Fatalf(`Expected output to contain "First Dep Contents", got "%s"`, runOutput)
			}
			if !strings.Contains(runOutput, "Third Dep Contents") {
				t.Fatalf(`Expected output to contain "Third Dep Contents", got "%s"`, runOutput)
			}

			t.Log("build with multiple --buildpack flags")
			cmd = packCmd(
				"build", repoName,
				"--builder", builderRepoName,
				"--buildpack", "mock.bp.first",
				"--buildpack", "mock.bp.third@0.0.3-mock",
				"--path", sourceCodePath,
				"--no-pull",
			)
			buildOutput = h.Run(t, cmd)
			defer func(origID string) { h.AssertNil(t, h.DockerRmi(dockerCli, origID)) }(h.ImageID(t, repoName))
			latestInfo := "No version for 'mock.bp.first' buildpack provided, will use 'mock.bp.first@latest'"
			if !strings.Contains(buildOutput, latestInfo) {
				t.Fatalf(`expected build output to contain "%s", got "%s"`, latestInfo, buildOutput)
			}
			if !strings.Contains(buildOutput, "Latest First Mock Buildpack: pass") {
				t.Fatalf(`Expected build output to contain detection output "%s", got "%s"`, "Latest First Mock Buildpack: pass", buildOutput)
			}
			if !strings.Contains(buildOutput, "Third Mock Buildpack: pass") {
				t.Fatalf(`Expected build output to contain detection output "%s", got "%s"`, "Third Mock Buildpack: pass", buildOutput)
			}

			t.Log("run app container")
			runOutput = runDockerImageWithOutput(t, containerName, repoName)
			if !strings.Contains(runOutput, "Latest First Dep Contents") {
				t.Fatalf(`Expected output to contain "First Dep Contents", got "%s"`, runOutput)
			}
			if strings.Contains(runOutput, "Second Dep Contents") {
				t.Fatalf(`Should not have run second buildpack, got "%s"`, runOutput)
			}
			if !strings.Contains(runOutput, "Third Dep Contents") {
				t.Fatalf(`Expected output to contain "Third Dep Contents", got "%s"`, runOutput)
			}
		})
	})

	when("pack suggest-builders", func() {
		it("displays suggested builders", func() {
			cmd := packCmd("suggest-builders")
			output, err := cmd.CombinedOutput()
			if err != nil {
				t.Fatalf("suggest-builders command failed: %s: %s", output, err)
			}
			h.AssertContains(t, string(output), "Suggested builders:")
			h.AssertContains(t, string(output), "cloudfoundry/cnb:bionic")
		})
	})

=======
>>>>>>> 52adbf38
	when("pack set-default-builder", func() {
		it("sets the default-stack-id in ~/.pack/config.toml", func() {
			cmd := packCmd("set-default-builder", "some/builder")
			cmd.Env = append(os.Environ(), "PACK_HOME="+packHome)
			output, err := cmd.CombinedOutput()
			if err != nil {
				t.Fatalf("set-default-builder command failed: %s: %s", output, err)
			}
			h.AssertEq(t, string(output), "Builder 'some/builder' is now the default builder\n")
		})
	})

	when("pack inspect-builder", func() {
		it("displays configuration for a builder (local and remote)", func() {
			configuredRunImage := "some-registry.com/some/run1"

			builderImageName := h.CreateImageOnRemote(t, dockerCli, registryConfig, "some/builder",
				fmt.Sprintf(`
										FROM scratch
										LABEL %s="{\"stack\":{\"runImage\":{\"image\":\"some/run1\",\"mirrors\":[\"gcr.io/some/run1\"]}},\"buildpacks\":[{\"id\":\"test.bp.one\",\"version\":\"0.0.1\",\"latest\":false},{\"id\":\"test.bp.two\",\"version\":\"0.0.2\",\"latest\":true}],\"groups\":[{\"buildpacks\":[{\"id\":\"test.bp.one\",\"version\":\"0.0.1\"},{\"id\":\"test.bp.two\",\"version\":\"0.0.2\"}]},{\"buildpacks\":[{\"id\":\"test.bp.one\",\"version\":\"0.0.1\"}]}]}"
										LABEL io.buildpacks.stack.id=some.test.stack
									`, "io.buildpacks.builder.metadata"))

			h.CreateImageOnLocal(t, dockerCli, builderImageName,
				fmt.Sprintf(`
										FROM scratch
										LABEL %s="{\"stack\":{\"runImage\":{\"image\":\"some/run1\",\"mirrors\":[\"gcr.io/some/run2\"]}},\"buildpacks\":[{\"id\":\"test.bp.one\",\"version\":\"0.0.1\",\"latest\":false},{\"id\":\"test.bp.two\",\"version\":\"0.0.2\",\"latest\":true}],\"groups\":[{\"buildpacks\":[{\"id\":\"test.bp.one\",\"version\":\"0.0.1\"},{\"id\":\"test.bp.two\",\"version\":\"0.0.2\"}]},{\"buildpacks\":[{\"id\":\"test.bp.one\",\"version\":\"0.0.1\"}]}]}"
										LABEL io.buildpacks.stack.id=some.test.stack
									`, "io.buildpacks.builder.metadata"))
			defer h.DockerRmi(dockerCli, builderImageName)

			cmd := packCmd("set-run-image-mirrors", "some/run1", "--mirror", configuredRunImage)
			output := h.Run(t, cmd)
			h.AssertEq(t, output, "Run Image 'some/run1' configured with mirror 'some-registry.com/some/run1'\n")

			cmd = packCmd("inspect-builder", builderImageName)
			output = h.Run(t, cmd)

			expected, err := ioutil.ReadFile(filepath.Join("testdata", "inspect_builder_output.txt"))
			h.AssertNil(t, err)

			h.AssertEq(t, output, fmt.Sprintf(string(expected), builderImageName))
		})
	})
}

func createBuilder(t *testing.T, runImageMirror string) string {
	skipOnWindows(t, "create builder is not implemented on windows")
	t.Log("create builder image")

	tmpDir, err := ioutil.TempDir("", "create-test-builder")
	h.AssertNil(t, err)
	defer os.RemoveAll(tmpDir)
	h.RecursiveCopy(t, filepath.Join("testdata", "mock_buildpacks"), tmpDir)
	builderConfigFile, err := os.OpenFile(filepath.Join(tmpDir, "builder.toml"), os.O_RDWR|os.O_APPEND, 0666)
	h.AssertNil(t, err)
	_, err = builderConfigFile.Write([]byte(
		fmt.Sprintf(`run-image-mirrors = ["%s"]`, runImageMirror)))
	h.AssertNil(t, err)
	builderConfigFile.Close()

	builder := "some-org/" + h.RandString(10)

	cmd := exec.Command(packPath, "create-builder", "--no-color", builder, "-b", filepath.Join(tmpDir, "builder.toml"))
	output := h.Run(t, cmd)

	h.AssertContains(t, output, fmt.Sprintf("Successfully created builder image '%s'", builder))
	return builder
}

func createStack(t *testing.T, dockerCli *docker.Client) {
	t.Log("create stack images")
	createStackImage(t, dockerCli, runImage, filepath.Join("testdata", "mock_stack", "run"))
	createStackImage(t, dockerCli, buildImage, filepath.Join("testdata", "mock_stack", "build"))
	err := dockerCli.ImageTag(context.Background(), runImage, runImageMirror)
	h.AssertNil(t, err)
	h.AssertNil(t, h.PushImage(dockerCli, runImageMirror, registryConfig))
}

func createStackImage(t *testing.T, dockerCli *docker.Client, repoName string, dir string) {
	ctx := context.Background()
	buildContext, _ := archive.CreateTarReader(dir, "/", 0, 0)

	res, err := dockerCli.ImageBuild(ctx, buildContext, dockertypes.ImageBuildOptions{
		Tags:        []string{repoName},
		Remove:      true,
		ForceRemove: true,
		BuildArgs:   map[string]*string{"lifecycleVersion": &lifecycleVersion},
	})
	h.AssertNil(t, err)

	io.Copy(ioutil.Discard, res.Body)
	res.Body.Close()
}

func assertMockAppRunsWithOutput(t *testing.T, repoName string, expectedOutputs ...string) {
	t.Helper()
	containerName := "test-" + h.RandString(10)
	runDockerImageExposePort(t, containerName, repoName)
	defer dockerCli.ContainerKill(context.TODO(), containerName, "SIGKILL")
	defer dockerCli.ContainerRemove(context.TODO(), containerName, dockertypes.ContainerRemoveOptions{Force: true})
	launchPort := fetchHostPort(t, containerName)
	assertMockAppResponseContains(t, launchPort, 10*time.Second, expectedOutputs...)
}

func assertMockAppResponseContains(t *testing.T, launchPort string, timeout time.Duration, expectedOutputs ...string) {
	resp := waitForResponse(t, launchPort, timeout)
	for _, expected := range expectedOutputs {
		h.AssertContains(t, resp, expected)
	}
}

func assertHasBase(t *testing.T, image, base string) {
	imageInspect, _, err := dockerCli.ImageInspectWithRaw(context.Background(), image)
	h.AssertNil(t, err)
	baseInspect, _, err := dockerCli.ImageInspectWithRaw(context.Background(), base)
	h.AssertNil(t, err)
	for i, layer := range baseInspect.RootFS.Layers {
		h.AssertEq(t, imageInspect.RootFS.Layers[i], layer)
	}
}

func fetchHostPort(t *testing.T, dockerID string) string {
	t.Helper()

	i, err := dockerCli.ContainerInspect(context.Background(), dockerID)
	h.AssertNil(t, err)
	for _, port := range i.NetworkSettings.Ports {
		for _, binding := range port {
			return binding.HostPort
		}
	}

	t.Fatalf("Failed to fetch host port for %s: no ports exposed", dockerID)
	return ""
}

func imgSHAFromOutput(txt, repoName string) (string, error) {
	for _, m := range regexp.MustCompile(`\*\*\* Image: (.+)@(.+)`).FindAllStringSubmatch(txt, -1) {
		if m[1] == repoName {
			return m[2], nil
		}
	}
	return "", fmt.Errorf("could not find Image: %s@[SHA] in output", repoName)
}

func runDockerImageExposePort(t *testing.T, containerName, repoName string) string {
	t.Helper()
	ctx := context.Background()

	ctr, err := dockerCli.ContainerCreate(ctx, &container.Config{
		Image:       repoName,
		Env:         []string{"PORT=8080"},
		Healthcheck: nil,
	}, &container.HostConfig{
		PortBindings: nat.PortMap{
			"8080/tcp": []nat.PortBinding{{}},
		},
		AutoRemove: true,
	}, nil, containerName)
	h.AssertNil(t, err)

	err = dockerCli.ContainerStart(ctx, ctr.ID, dockertypes.ContainerStartOptions{})
	h.AssertNil(t, err)
	return ctr.ID
}

func waitForResponse(t *testing.T, port string, timeout time.Duration) string {
	ticker := time.NewTicker(500 * time.Millisecond)
	defer ticker.Stop()
	timer := time.NewTimer(timeout)
	defer timer.Stop()

	for {
		select {
		case <-ticker.C:
			resp, err := h.HttpGetE("http://localhost:"+port, map[string]string{})
			if err != nil {
				break
			}
			return resp
		case <-timer.C:
			t.Fatalf("timeout waiting for response: %v", timeout)
		}
	}
}

func ctrlCProc(cmd *exec.Cmd) error {
	if cmd == nil || cmd.Process == nil || cmd.Process.Pid <= 0 {
		return fmt.Errorf("invalid pid: %#v", cmd)
	}
	if runtime.GOOS == "windows" {
		return exec.Command("taskkill", "/F", "/T", "/PID", fmt.Sprint(cmd.Process.Pid)).Run()
	}
	if err := cmd.Process.Signal(os.Interrupt); err != nil {
		return err
	}
	_, err := cmd.Process.Wait()
	return err
}

func skipOnWindows(t *testing.T, message string) {
	if runtime.GOOS == "windows" {
		t.Skip(message)
	}
}

func isCommandRunning(cmd *exec.Cmd) bool {
	_, err := os.FindProcess(cmd.Process.Pid)
	if err != nil {
		return false
	}
	if runtime.GOOS == "windows" {
		return true
	}
	return true
}

func terminateAtStep(t *testing.T, cmd *exec.Cmd, buf *bytes.Buffer, pattern string) {
	t.Helper()
	var interruptSignal os.Signal

	if runtime.GOOS == "windows" {
		// Windows does not support os.Interrupt
		interruptSignal = os.Kill
	} else {
		interruptSignal = os.Interrupt
	}

	for {
		if strings.Contains(buf.String(), pattern) {
			h.AssertNil(t, cmd.Process.Signal(interruptSignal))
			return
		}
	}
}

func imageLabel(t *testing.T, dockerCli *docker.Client, repoName, labelName string) string {
	t.Helper()
	inspect, _, err := dockerCli.ImageInspectWithRaw(context.Background(), repoName)
	h.AssertNil(t, err)
	label, ok := inspect.Config.Labels[labelName]
	if !ok {
		t.Errorf("expected label %s to exist", labelName)
	}
	return label
}<|MERGE_RESOLUTION|>--- conflicted
+++ resolved
@@ -642,128 +642,6 @@
 		})
 	})
 
-<<<<<<< HEAD
-	when("pack create-builder", func() {
-		var (
-			builderRepoName string
-			containerName   string
-			repoName        string
-			builderTOML     string
-			tmpDir          string
-		)
-
-		it.Before(func() {
-			skipOnWindows(t, "create builder is not implemented on windows")
-			builderRepoName = "some-org/" + h.RandString(10)
-			repoName = "some-org/" + h.RandString(10)
-			containerName = "test-" + h.RandString(10)
-			if h.PackTag() != h.DefaultTag {
-				var err error
-				tmpDir, err = ioutil.TempDir("", "create-builder-toml-with-tags")
-				h.AssertNil(t, err)
-				h.RecursiveCopy(t, filepath.Join("testdata", "mock_buildpacks"), tmpDir)
-				builderTOML = filepath.Join(tmpDir, "builder.toml")
-				builderTOMLContents, err := ioutil.ReadFile(builderTOML)
-				h.AssertNil(t, err)
-				newBuilderTOML := strings.Replace(
-					string(builderTOMLContents),
-					"packs/build:"+h.DefaultTag,
-					h.DefaultBuildImage(t, registryConfig.RunRegistryPort),
-					-1,
-				)
-				newBuilderTOML = strings.Replace(
-					string(newBuilderTOML),
-					"packs/run:"+h.DefaultTag,
-					h.DefaultRunImage(t, registryConfig.RunRegistryPort),
-					-1,
-				)
-				err = ioutil.WriteFile(builderTOML, []byte(newBuilderTOML), 0777)
-				h.AssertNil(t, err)
-			} else {
-				builderTOML = filepath.Join("testdata", "mock_buildpacks", "builder.toml")
-			}
-		})
-
-		it.After(func() {
-			os.RemoveAll(tmpDir)
-			dockerCli.ContainerKill(context.TODO(), containerName, "SIGKILL")
-			dockerCli.ImageRemove(context.TODO(), builderRepoName, dockertypes.ImageRemoveOptions{Force: true, PruneChildren: true})
-			dockerCli.ImageRemove(context.TODO(), repoName, dockertypes.ImageRemoveOptions{Force: true, PruneChildren: true})
-			cacheImage, err := cache.New(repoName, dockerCli)
-			h.AssertNil(t, err)
-			cacheImage.Clear(context.TODO())
-		})
-
-		it("builds and exports an image", func() {
-			sourceCodePath := filepath.Join("testdata", "mock_app")
-
-			t.Log("create builder image")
-			cmd := packCmd("create-builder", builderRepoName, "-b", builderTOML)
-			output := h.Run(t, cmd)
-			h.AssertContains(t, output, fmt.Sprintf("Successfully created builder image '%s'", builderRepoName))
-
-			t.Log("build uses order defined in builder.toml")
-			cmd = packCmd("build", repoName, "--builder", builderRepoName, "--path", sourceCodePath, "--no-pull")
-			buildOutput := h.Run(t, cmd)
-			defer func(origID string) { h.AssertNil(t, h.DockerRmi(dockerCli, origID)) }(h.ImageID(t, repoName))
-			if !strings.Contains(buildOutput, "First Mock Buildpack: pass") {
-				t.Fatalf(`Expected build output to contain detection output "%s", got "%s"`, "First Mock Buildpack: pass", buildOutput)
-			}
-			if !strings.Contains(buildOutput, "Second Mock Buildpack: pass") {
-				t.Fatalf(`Expected build output to contain detection output "%s", got "%s"`, "Second Mock Buildpack: pass", buildOutput)
-			}
-			if !strings.Contains(buildOutput, "Third Mock Buildpack: pass") {
-				t.Fatalf(`Expected build output to contain detection output "%s", got "%s"`, "Third Mock Buildpack: pass", buildOutput)
-			}
-
-			t.Log("run app container")
-			runOutput := runDockerImageWithOutput(t, containerName, repoName)
-			if !strings.Contains(runOutput, "First Dep Contents") {
-				t.Fatalf(`Expected output to contain "First Dep Contents", got "%s"`, runOutput)
-			}
-			if !strings.Contains(runOutput, "Second Dep Contents") {
-				t.Fatalf(`Expected output to contain "First Dep Contents", got "%s"`, runOutput)
-			}
-			if !strings.Contains(runOutput, "Third Dep Contents") {
-				t.Fatalf(`Expected output to contain "Third Dep Contents", got "%s"`, runOutput)
-			}
-
-			t.Log("build with multiple --buildpack flags")
-			cmd = packCmd(
-				"build", repoName,
-				"--builder", builderRepoName,
-				"--buildpack", "mock.bp.first",
-				"--buildpack", "mock.bp.third@0.0.3-mock",
-				"--path", sourceCodePath,
-				"--no-pull",
-			)
-			buildOutput = h.Run(t, cmd)
-			defer func(origID string) { h.AssertNil(t, h.DockerRmi(dockerCli, origID)) }(h.ImageID(t, repoName))
-			latestInfo := "No version for 'mock.bp.first' buildpack provided, will use 'mock.bp.first@latest'"
-			if !strings.Contains(buildOutput, latestInfo) {
-				t.Fatalf(`expected build output to contain "%s", got "%s"`, latestInfo, buildOutput)
-			}
-			if !strings.Contains(buildOutput, "Latest First Mock Buildpack: pass") {
-				t.Fatalf(`Expected build output to contain detection output "%s", got "%s"`, "Latest First Mock Buildpack: pass", buildOutput)
-			}
-			if !strings.Contains(buildOutput, "Third Mock Buildpack: pass") {
-				t.Fatalf(`Expected build output to contain detection output "%s", got "%s"`, "Third Mock Buildpack: pass", buildOutput)
-			}
-
-			t.Log("run app container")
-			runOutput = runDockerImageWithOutput(t, containerName, repoName)
-			if !strings.Contains(runOutput, "Latest First Dep Contents") {
-				t.Fatalf(`Expected output to contain "First Dep Contents", got "%s"`, runOutput)
-			}
-			if strings.Contains(runOutput, "Second Dep Contents") {
-				t.Fatalf(`Should not have run second buildpack, got "%s"`, runOutput)
-			}
-			if !strings.Contains(runOutput, "Third Dep Contents") {
-				t.Fatalf(`Expected output to contain "Third Dep Contents", got "%s"`, runOutput)
-			}
-		})
-	})
-
 	when("pack suggest-builders", func() {
 		it("displays suggested builders", func() {
 			cmd := packCmd("suggest-builders")
@@ -776,8 +654,6 @@
 		})
 	})
 
-=======
->>>>>>> 52adbf38
 	when("pack set-default-builder", func() {
 		it("sets the default-stack-id in ~/.pack/config.toml", func() {
 			cmd := packCmd("set-default-builder", "some/builder")
