package commands_test

import (
	"bytes"
	"fmt"
	"io/ioutil"
	"os"
	"path/filepath"
	"reflect"
	"testing"

	pubcfg "github.com/buildpacks/pack/config"
	"github.com/buildpacks/pack/project"

	"github.com/golang/mock/gomock"
	"github.com/heroku/color"
	"github.com/pkg/errors"
	"github.com/sclevine/spec"
	"github.com/sclevine/spec/report"
	"github.com/spf13/cobra"

	"github.com/buildpacks/pack"
	"github.com/buildpacks/pack/internal/commands"
	"github.com/buildpacks/pack/internal/commands/testmocks"
	"github.com/buildpacks/pack/internal/config"
	ilogging "github.com/buildpacks/pack/internal/logging"
	h "github.com/buildpacks/pack/testhelpers"
)

func TestBuildCommand(t *testing.T) {
	color.Disable(true)
	defer color.Disable(false)

	spec.Run(t, "Commands", testBuildCommand, spec.Random(), spec.Report(report.Terminal{}))
}

func testBuildCommand(t *testing.T, when spec.G, it spec.S) {
	var (
		command        *cobra.Command
		logger         *ilogging.LogWithWriters
		outBuf         bytes.Buffer
		mockController *gomock.Controller
		mockClient     *testmocks.MockPackClient
		cfg            config.Config
	)

	it.Before(func() {
		logger = ilogging.NewLogWithWriters(&outBuf, &outBuf)
		cfg = config.Config{}
		mockController = gomock.NewController(t)
		mockClient = testmocks.NewMockPackClient(mockController)

		command = commands.Build(logger, cfg, mockClient)
	})

	when("#BuildCommand", func() {
		when("no builder is specified", func() {
			it("returns a soft error", func() {
				mockClient.EXPECT().InspectBuilder(gomock.Any(), false).Return(&pack.BuilderInfo{
					Description: "",
				}, nil).AnyTimes()

				command.SetArgs([]string{"image"})
				err := command.Execute()
				h.AssertError(t, err, pack.NewSoftError().Error())
			})
		})

		when("a builder and image are set", func() {
			it("builds an image with a builder", func() {
				mockClient.EXPECT().
					Build(gomock.Any(), EqBuildOptionsWithImage("my-builder", "image")).
					Return(nil)

				command.SetArgs([]string{"--builder", "my-builder", "image"})
				h.AssertNil(t, command.Execute())
			})

			it("builds an image with a builder short command arg", func() {
				mockClient.EXPECT().
					Build(gomock.Any(), EqBuildOptionsWithImage("my-builder", "image")).
					Return(nil)

				logger.WantVerbose(true)
				command.SetArgs([]string{"-B", "my-builder", "image"})
				h.AssertNil(t, command.Execute())
				h.AssertContains(t, outBuf.String(), "Builder 'my-builder' is untrusted")
			})

			when("the builder is trusted", func() {
				it("sets the trust builder option", func() {
					mockClient.EXPECT().
						Build(gomock.Any(), EqBuildOptionsWithTrustedBuilder(true)).
						Return(nil)

					cfg := config.Config{TrustedBuilders: []config.TrustedBuilder{{Name: "my-builder"}}}
					command := commands.Build(logger, cfg, mockClient)

					logger.WantVerbose(true)
					command.SetArgs([]string{"image", "--builder", "my-builder"})
					h.AssertNil(t, command.Execute())
					h.AssertContains(t, outBuf.String(), "Builder 'my-builder' is trusted")
				})
			})

			when("the builder is suggested", func() {
				it("sets the trust builder option", func() {
					mockClient.EXPECT().
						Build(gomock.Any(), EqBuildOptionsWithTrustedBuilder(true)).
						Return(nil)

					logger.WantVerbose(true)
					command.SetArgs([]string{"image", "--builder", "heroku/buildpacks:18"})
					h.AssertNil(t, command.Execute())
					h.AssertContains(t, outBuf.String(), "Builder 'heroku/buildpacks:18' is trusted")
				})
			})
		})

		when("--buildpack-registry flag is specified but experimental isn't set in the config", func() {
			it("errors with a descriptive message", func() {
				command.SetArgs([]string{"image", "--builder", "my-builder", "--buildpack-registry", "some-registry"})
				err := command.Execute()
				h.AssertNotNil(t, err)
				h.AssertError(t, err, "Support for buildpack registries is currently experimental.")
			})
		})

		when("a network is given", func() {
			it("forwards the network onto the client", func() {
				mockClient.EXPECT().
					Build(gomock.Any(), EqBuildOptionsWithNetwork("my-network")).
					Return(nil)

				command.SetArgs([]string{"image", "--builder", "my-builder", "--network", "my-network"})
				h.AssertNil(t, command.Execute())
			})
		})

		when("--pull-policy", func() {
			it("sets pull-policy=never", func() {
				mockClient.EXPECT().
					Build(gomock.Any(), EqBuildOptionsWithPullPolicy(pubcfg.PullNever)).
					Return(nil)

				command.SetArgs([]string{"image", "--builder", "my-builder", "--pull-policy", "never"})
				h.AssertNil(t, command.Execute())
			})

			it("returns error for unknown policy", func() {
				command.SetArgs([]string{"image", "--builder", "my-builder", "--pull-policy", "unknown-policy"})
				h.AssertError(t, command.Execute(), "parsing pull policy")
			})
		})

		when("volume mounts are specified", func() {
			it("mounts the volumes", func() {
				mockClient.EXPECT().
					Build(gomock.Any(), EqBuildOptionsWithVolumes([]string{"a:b", "c:d"})).
					Return(nil)

				command.SetArgs([]string{"image", "--builder", "my-builder", "--volume", "a:b", "--volume", "c:d"})
				h.AssertNil(t, command.Execute())
			})

			it("warns when running with an untrusted builder", func() {
				mockClient.EXPECT().
					Build(gomock.Any(), EqBuildOptionsWithVolumes([]string{"a:b", "c:d"})).
					Return(nil)

				command.SetArgs([]string{"image", "--builder", "my-builder", "--volume", "a:b", "--volume", "c:d"})
				h.AssertNil(t, command.Execute())
				h.AssertContains(t, outBuf.String(), "Warning: Using untrusted builder with volume mounts")
			})
		})

		when("a default process is specified", func() {
			it("sets that process", func() {
				mockClient.EXPECT().
					Build(gomock.Any(), EqBuildOptionsDefaultProcess("my-proc")).
					Return(nil)

				command.SetArgs([]string{"image", "--builder", "my-builder", "--default-process", "my-proc"})
				h.AssertNil(t, command.Execute())
			})
		})

		when("env file", func() {
			when("an env file is provided", func() {
				var envPath string

				it.Before(func() {
					envfile, err := ioutil.TempFile("", "envfile")
					h.AssertNil(t, err)
					defer envfile.Close()

					envfile.WriteString(`KEY=VALUE`)
					envPath = envfile.Name()
				})

				it.After(func() {
					h.AssertNil(t, os.RemoveAll(envPath))
				})

				it("builds an image env variables read from the env file", func() {
					mockClient.EXPECT().
						Build(gomock.Any(), EqBuildOptionsWithEnv(map[string]string{
							"KEY": "VALUE",
						})).
						Return(nil)

					command.SetArgs([]string{"--builder", "my-builder", "image", "--env-file", envPath})
					h.AssertNil(t, command.Execute())
				})
			})

			when("a env file is provided but doesn't exist", func() {
				it("fails to run", func() {
					command.SetArgs([]string{"--builder", "my-builder", "image", "--env-file", ""})
					err := command.Execute()
					h.AssertError(t, err, "parse env file")
				})
			})

			when("an empty env file is provided", func() {
				var envPath string

				it.Before(func() {
					envfile, err := ioutil.TempFile("", "envfile")
					h.AssertNil(t, err)
					defer envfile.Close()

					envfile.WriteString(``)
					envPath = envfile.Name()
				})

				it.After(func() {
					h.AssertNil(t, os.RemoveAll(envPath))
				})

				it("successfully builds", func() {
					mockClient.EXPECT().
						Build(gomock.Any(), EqBuildOptionsWithEnv(map[string]string{})).
						Return(nil)

					command.SetArgs([]string{"--builder", "my-builder", "image", "--env-file", envPath})
					h.AssertNil(t, command.Execute())
				})
			})

			when("two env files are provided with conflicted keys", func() {
				var envPath1 string
				var envPath2 string

				it.Before(func() {
					envfile1, err := ioutil.TempFile("", "envfile")
					h.AssertNil(t, err)
					defer envfile1.Close()

					envfile1.WriteString("KEY1=VALUE1\nKEY2=IGNORED")
					envPath1 = envfile1.Name()

					envfile2, err := ioutil.TempFile("", "envfile")
					h.AssertNil(t, err)
					defer envfile2.Close()

					envfile2.WriteString("KEY2=VALUE2")
					envPath2 = envfile2.Name()
				})

				it.After(func() {
					h.AssertNil(t, os.RemoveAll(envPath1))
					h.AssertNil(t, os.RemoveAll(envPath2))
				})

				it("builds an image with the last value of each env variable", func() {
					mockClient.EXPECT().
						Build(gomock.Any(), EqBuildOptionsWithEnv(map[string]string{
							"KEY1": "VALUE1",
							"KEY2": "VALUE2",
						})).
						Return(nil)

					command.SetArgs([]string{"--builder", "my-builder", "image", "--env-file", envPath1, "--env-file", envPath2})
					h.AssertNil(t, command.Execute())
				})
			})
		})

		when("env vars are passed as flags", func() {
			var (
				tmpVar   = "tmpVar"
				tmpValue = "tmpKey"
			)

			it.Before(func() {
				h.AssertNil(t, os.Setenv(tmpVar, tmpValue))
			})

			it.After(func() {
				h.AssertNil(t, os.Unsetenv(tmpVar))
			})

			it("sets flag variables", func() {
				mockClient.EXPECT().
					Build(gomock.Any(), EqBuildOptionsWithEnv(map[string]string{
						"KEY":  "VALUE",
						tmpVar: tmpValue,
					})).
					Return(nil)

				command.SetArgs([]string{"image", "--builder", "my-builder", "--env", "KEY=VALUE", "--env", tmpVar})
				h.AssertNil(t, command.Execute())
			})
		})

		when("build fails", func() {
			it("should show an error", func() {
				mockClient.EXPECT().
					Build(gomock.Any(), gomock.Any()).
					Return(errors.New(""))

				command.SetArgs([]string{"--builder", "my-builder", "image"})
				err := command.Execute()
				h.AssertError(t, err, "failed to build")
			})
		})

		when("user specifies an invalid project descriptor file", func() {
			it("should show an error", func() {
				projectTomlPath := "/incorrect/path/to/project.toml"
				mockClient.EXPECT().
					Build(gomock.Any(), EqBuildOptionsWithImage("my-builder", "image")).
					Return(nil)

				command.SetArgs([]string{"--builder", "my-builder", "--descriptor", projectTomlPath, "image"})
				h.AssertNotNil(t, command.Execute())
			})
		})

		when("parsing project descriptor", func() {
			when("file is valid", func() {
				var projectTomlPath string

				it.Before(func() {
					projectToml, err := ioutil.TempFile("", "project.toml")
					h.AssertNil(t, err)
					defer projectToml.Close()

					projectToml.WriteString(`
[project]
name = "Sample"

[[build.buildpacks]]
id = "example/lua"
version = "1.0"
`)
					projectTomlPath = projectToml.Name()
				})

				it.After(func() {
					h.AssertNil(t, os.RemoveAll(projectTomlPath))
				})

				it("should build an image with configuration in descriptor", func() {
					mockClient.EXPECT().
						Build(gomock.Any(), EqBuildOptionsWithProjectDescriptor(project.Descriptor{
							Project: project.Project{
								Name: "Sample",
							},
							Build: project.Build{
								Buildpacks: []project.Buildpack{{
									ID:      "example/lua",
									Version: "1.0",
								}},
							},
						})).
						Return(nil)

					command.SetArgs([]string{"--builder", "my-builder", "--descriptor", projectTomlPath, "image"})
					h.AssertNil(t, command.Execute())
				})
			})

			when("file is invalid", func() {
				var projectTomlPath string

				it.Before(func() {
					projectToml, err := ioutil.TempFile("", "project.toml")
					h.AssertNil(t, err)
					defer projectToml.Close()

					projectToml.WriteString("project]")
					projectTomlPath = projectToml.Name()
				})

				it.After(func() {
					h.AssertNil(t, os.RemoveAll(projectTomlPath))
				})

				it("should fail to build", func() {
					mockClient.EXPECT().
						Build(gomock.Any(), EqBuildOptionsWithImage("my-builder", "image")).
						Return(nil)

					command.SetArgs([]string{"--builder", "my-builder", "--descriptor", projectTomlPath, "image"})
					h.AssertNotNil(t, command.Execute())
				})
			})

			when("descriptor path is NOT specified", func() {
				when("project.toml exists in source repo", func() {
					it.Before(func() {
						h.AssertNil(t, os.Chdir("testdata"))
					})

					it.After(func() {
						h.AssertNil(t, os.Chdir(".."))
					})

					it("should use project.toml in source repo", func() {
						mockClient.EXPECT().
							Build(gomock.Any(), EqBuildOptionsWithProjectDescriptor(project.Descriptor{
								Project: project.Project{
									Name: "Sample",
								},
								Build: project.Build{
									Buildpacks: []project.Buildpack{{
										ID:      "example/lua",
										Version: "1.0",
									}},
									Env: []project.EnvVar{{
										Name:  "KEY1",
										Value: "VALUE1",
									}},
								},
							})).
							Return(nil)

						command.SetArgs([]string{"--builder", "my-builder", "image"})
						h.AssertNil(t, command.Execute())
					})
				})

				when("project.toml does NOT exist in source repo", func() {
					it("should use empty descriptor", func() {
						mockClient.EXPECT().
							Build(gomock.Any(), EqBuildOptionsWithEnv(map[string]string{})).
							Return(nil)

						command.SetArgs([]string{"--builder", "my-builder", "image"})
						h.AssertNil(t, command.Execute())
					})
				})
			})

			when("descriptor path is specified", func() {
				when("descriptor file exists", func() {
					var projectTomlPath string
					it.Before(func() {
						projectTomlPath = filepath.Join("testdata", "project.toml")
					})

					it("should use specified descriptor", func() {
						mockClient.EXPECT().
							Build(gomock.Any(), EqBuildOptionsWithProjectDescriptor(project.Descriptor{
								Project: project.Project{
									Name: "Sample",
								},
								Build: project.Build{
									Buildpacks: []project.Buildpack{{
										ID:      "example/lua",
										Version: "1.0",
									}},
									Env: []project.EnvVar{{
										Name:  "KEY1",
										Value: "VALUE1",
									}},
								},
							})).
							Return(nil)

						command.SetArgs([]string{"--builder", "my-builder", "--descriptor", projectTomlPath, "image"})
						h.AssertNil(t, command.Execute())
					})
				})

				when("descriptor file does NOT exist in source repo", func() {
					it("should fail with an error message", func() {
						command.SetArgs([]string{"--builder", "my-builder", "--descriptor", "non-existent-path", "image"})
						h.AssertError(t, command.Execute(), "stat project descriptor")
					})
				})
			})
		})

		when("additional tags are specified", func() {
			it("forwards additional tags to lifecycle", func() {
				expectedTags := []string{"additional-tag-1", "additional-tag-2"}
				mockClient.EXPECT().
					Build(gomock.Any(), EqBuildOptionsWithAdditionalTags(expectedTags)).
					Return(nil)

				command.SetArgs([]string{"image", "--builder", "my-builder", "--tag", expectedTags[0], "--tag", expectedTags[1]})
				h.AssertNil(t, command.Execute())
			})
		})
	})
}

func EqBuildOptionsWithImage(builder, image string) gomock.Matcher {
	return buildOptionsMatcher{
		description: fmt.Sprintf("Builder=%s and Image=%s", builder, image),
		equals: func(o pack.BuildOptions) bool {
			return o.Builder == builder && o.Image == image
		},
	}
}

func EqBuildOptionsDefaultProcess(defaultProc string) gomock.Matcher {
	return buildOptionsMatcher{
		description: fmt.Sprintf("Default Process Type=%s", defaultProc),
		equals: func(o pack.BuildOptions) bool {
			return o.DefaultProcessType == defaultProc
		},
	}
}

func EqBuildOptionsWithPullPolicy(policy pubcfg.PullPolicy) gomock.Matcher {
	return buildOptionsMatcher{
		description: fmt.Sprintf("PullPolicy=%s", policy),
		equals: func(o pack.BuildOptions) bool {
			return o.PullPolicy == policy
		},
	}
}

func EqBuildOptionsWithNetwork(network string) gomock.Matcher {
	return buildOptionsMatcher{
		description: fmt.Sprintf("Network=%s", network),
		equals: func(o pack.BuildOptions) bool {
			return o.ContainerConfig.Network == network
		},
	}
}

func EqBuildOptionsWithTrustedBuilder(trustBuilder bool) gomock.Matcher {
	return buildOptionsMatcher{
		description: fmt.Sprintf("Trust Builder=%t", trustBuilder),
		equals: func(o pack.BuildOptions) bool {
			return o.TrustBuilder == trustBuilder
		},
	}
}

func EqBuildOptionsWithVolumes(volumes []string) gomock.Matcher {
	return buildOptionsMatcher{
		description: fmt.Sprintf("Volumes=%s", volumes),
		equals: func(o pack.BuildOptions) bool {
			return reflect.DeepEqual(o.ContainerConfig.Volumes, volumes)
		},
	}
}

<<<<<<< HEAD
func EqBuildOptionsWithProjectDescriptor(descriptor project.Descriptor) gomock.Matcher {
=======
func EqBuildOptionsWithAdditionalTags(additionalTags []string) gomock.Matcher {
	return buildOptionsMatcher{
		description: fmt.Sprintf("AdditionalTags=%s", additionalTags),
		equals: func(o pack.BuildOptions) bool {
			return reflect.DeepEqual(o.AdditionalTags, additionalTags)
		},
	}
}

func EqBuildOptionsWithVolumes(volumes []string) gomock.Matcher {
>>>>>>> 36916fd9
	return buildOptionsMatcher{
		description: fmt.Sprintf("Descriptor=%s", descriptor),
		equals: func(o pack.BuildOptions) bool {
			return reflect.DeepEqual(o.ProjectDescriptor, descriptor)
		},
	}
}

func EqBuildOptionsWithEnv(env map[string]string) gomock.Matcher {
	return buildOptionsMatcher{
		description: fmt.Sprintf("Env=%+v", env),
		equals: func(o pack.BuildOptions) bool {
			for k, v := range o.Env {
				if env[k] != v {
					return false
				}
			}
			for k, v := range env {
				if o.Env[k] != v {
					return false
				}
			}
			return true
		},
	}
}

type buildOptionsMatcher struct {
	equals      func(pack.BuildOptions) bool
	description string
}

func (m buildOptionsMatcher) Matches(x interface{}) bool {
	if b, ok := x.(pack.BuildOptions); ok {
		return m.equals(b)
	}
	return false
}

func (m buildOptionsMatcher) String() string {
	return "is a BuildOptions with " + m.description
}<|MERGE_RESOLUTION|>--- conflicted
+++ resolved
@@ -562,20 +562,16 @@
 	}
 }
 
-<<<<<<< HEAD
+func EqBuildOptionsWithAdditionalTags(additionalTags []string) gomock.Matcher {
+	return buildOptionsMatcher{
+		description: fmt.Sprintf("AdditionalTags=%s", additionalTags),
+		equals: func(o pack.BuildOptions) bool {
+			return reflect.DeepEqual(o.AdditionalTags, additionalTags)
+		},
+	}
+}
+
 func EqBuildOptionsWithProjectDescriptor(descriptor project.Descriptor) gomock.Matcher {
-=======
-func EqBuildOptionsWithAdditionalTags(additionalTags []string) gomock.Matcher {
-	return buildOptionsMatcher{
-		description: fmt.Sprintf("AdditionalTags=%s", additionalTags),
-		equals: func(o pack.BuildOptions) bool {
-			return reflect.DeepEqual(o.AdditionalTags, additionalTags)
-		},
-	}
-}
-
-func EqBuildOptionsWithVolumes(volumes []string) gomock.Matcher {
->>>>>>> 36916fd9
 	return buildOptionsMatcher{
 		description: fmt.Sprintf("Descriptor=%s", descriptor),
 		equals: func(o pack.BuildOptions) bool {
