--- conflicted
+++ resolved
@@ -983,7 +983,6 @@
 			})
 		})
 
-<<<<<<< HEAD
 		when("--exec-env", func() {
 			when("is not provided", func() {
 				it("set 'production' as default value", func() {
@@ -1061,7 +1060,9 @@
 						h.AssertError(t, err, "exec-env MUST only contain numbers, letters, and the characters: . or -")
 					})
 				})
-=======
+			})
+		})
+
 		when("--insecure-registry is provided", func() {
 			it("sets one insecure registry", func() {
 				mockClient.EXPECT().
@@ -1084,7 +1085,6 @@
 
 				command.SetArgs([]string{"image", "--builder", "my-builder", "--insecure-registry", "foo.bar", "--insecure-registry", "foo.com"})
 				h.AssertNil(t, command.Execute())
->>>>>>> d1a30b6c
 			})
 		})
 	})
@@ -1348,13 +1348,15 @@
 	}
 }
 
-<<<<<<< HEAD
 func EqBuildOptionsWithExecEnv(s string) interface{} {
 	return buildOptionsMatcher{
 		description: fmt.Sprintf("exec-env=%s", s),
 		equals: func(o client.BuildOptions) bool {
 			return o.CNBExecutionEnv == s
-=======
+		},
+	}
+}
+
 func EqBuildOptionsWithInsecureRegistries(insecureRegistries []string) gomock.Matcher {
 	return buildOptionsMatcher{
 		description: fmt.Sprintf("Insercure Registries=%s", insecureRegistries),
@@ -1363,7 +1365,6 @@
 				return false
 			}
 			return reflect.DeepEqual(o.InsecureRegistries, insecureRegistries)
->>>>>>> d1a30b6c
 		},
 	}
 }
