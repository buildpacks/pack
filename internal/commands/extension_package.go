package commands

import (
	"context"
	"os"
	"path/filepath"

	"github.com/pkg/errors"
	"github.com/spf13/cobra"

	pubbldpkg "github.com/buildpacks/pack/buildpackage"
	"github.com/buildpacks/pack/internal/config"
	"github.com/buildpacks/pack/internal/style"
	"github.com/buildpacks/pack/pkg/client"
	"github.com/buildpacks/pack/pkg/dist"
	"github.com/buildpacks/pack/pkg/image"
	"github.com/buildpacks/pack/pkg/logging"
)

// ExtensionPackageFlags define flags provided to the ExtensionPackage command
type ExtensionPackageFlags struct {
	PackageTomlPath string
	Format          string
	Targets         []string
	Publish         bool
	Policy          string
	Path            string
}

// ExtensionPackager packages extensions
type ExtensionPackager interface {
	PackageExtension(ctx context.Context, options client.PackageBuildpackOptions) error
}

// ExtensionPackage packages (a) extension(s) into OCI format, based on a package config
func ExtensionPackage(logger logging.Logger, cfg config.Config, packager ExtensionPackager, packageConfigReader PackageConfigReader) *cobra.Command {
	var flags ExtensionPackageFlags
	cmd := &cobra.Command{
		Use:     "package <name> --config <config-path>",
		Short:   "Package an extension in OCI format",
		Args:    cobra.MatchAll(cobra.ExactArgs(1), cobra.OnlyValidArgs),
		Example: "pack extension package /output/file.cnb --path /extracted/from/tgz/folder --format file\npack extension package registry/image-name --path  /extracted/from/tgz/folder --format image --publish",
		Long: "extension package allows users to package (an) extension(s) into OCI format, which can then to be hosted in " +
			"image repositories or persisted on disk as a '.cnb' file." +
			"Packaged extensions can be used as inputs to `pack build` (using the `--extension` flag), " +
			"and they can be included in the configs used in `pack builder create` and `pack extension package`. For more " +
			"on how to package an extension, see: https://buildpacks.io/docs/buildpack-author-guide/package-a-buildpack/.",
		RunE: logError(logger, func(cmd *cobra.Command, args []string) error {
			if err := validateExtensionPackageFlags(&flags); err != nil {
				return err
			}

			stringPolicy := flags.Policy
			if stringPolicy == "" {
				stringPolicy = cfg.PullPolicy
			}

			pullPolicy, err := image.ParsePullPolicy(stringPolicy)
			if err != nil {
				return errors.Wrap(err, "parsing pull policy")
			}

			exPackageCfg := pubbldpkg.DefaultExtensionConfig()
			var exPath string
			if flags.Path != "" {
				if exPath, err = filepath.Abs(flags.Path); err != nil {
					return errors.Wrap(err, "resolving extension path")
				}
				exPackageCfg.Extension.URI = exPath
			}
			relativeBaseDir := ""
			if flags.PackageTomlPath != "" {
				exPackageCfg, err = packageConfigReader.Read(flags.PackageTomlPath)
				if err != nil {
					return errors.Wrap(err, "reading config")
				}

				relativeBaseDir, err = filepath.Abs(filepath.Dir(flags.PackageTomlPath))
				if err != nil {
					return errors.Wrap(err, "getting absolute path for config")
				}
			}
			name := args[0]
			if flags.Format == client.FormatFile {
				switch ext := filepath.Ext(name); ext {
				case client.CNBExtension:
				case "":
					name += client.CNBExtension
				default:
					logger.Warnf("%s is not a valid extension for a packaged extension. Packaged extensions must have a %s extension", style.Symbol(ext), style.Symbol(client.CNBExtension))
				}
			}

			targets, err := processExtensionPackageTargets(flags.Path, packageConfigReader, exPackageCfg)
			if err != nil {
				return err
			}

			daemon := !flags.Publish && flags.Format == ""
			multiArchCfg, err := processMultiArchitectureConfig(logger, flags.Targets, targets, daemon)
			if err != nil {
				return err
			}

			if len(multiArchCfg.Targets()) == 0 {
				logger.Infof("Pro tip: use --target flag OR [[targets]] in buildpack.toml to specify the desired platform (os/arch/variant); using os %s", style.Symbol(exPackageCfg.Platform.OS))
			} else {
				// FIXME: Check if we can copy the config files during layers creation.
				filesToClean, err := multiArchCfg.CopyConfigFiles(exPath, "extension")
				if err != nil {
					return err
				}
				defer clean(filesToClean)
			}

			if err := packager.PackageExtension(cmd.Context(), client.PackageBuildpackOptions{
				RelativeBaseDir: relativeBaseDir,
				Name:            name,
				Format:          flags.Format,
				Config:          exPackageCfg,
				Publish:         flags.Publish,
				PullPolicy:      pullPolicy,
				Targets:         multiArchCfg.Targets(),
			}); err != nil {
				return err
			}

			action := "created"
			location := "docker daemon"
			if flags.Publish {
				action = "published"
				location = "registry"
			}
			if flags.Format == client.FormatFile {
				location = "file"
			}
			logger.Infof("Successfully %s package %s and saved to %s", action, style.Symbol(name), location)
			return nil
		}),
	}

	// flags will be added here
	cmd.Flags().StringVarP(&flags.PackageTomlPath, "config", "c", "", "Path to package TOML config")
	cmd.Flags().StringVarP(&flags.Format, "format", "f", "", `Format to save package as ("image" or "file")`)
	cmd.Flags().BoolVar(&flags.Publish, "publish", false, `Publish the extension directly to the container registry specified in <name>, instead of the daemon (applies to "--format=image" only).`)
<<<<<<< HEAD
	cmd.Flags().StringVar(&flags.Policy, "pull-policy", "", "Pull policy to use. Accepted values are always, never, if-not-present and try-always. The default is always")
=======
	cmd.Flags().StringVar(&flags.Policy, "pull-policy", "", "Pull policy to use. Accepted values are always, never, and if-not-present. The default is always")
	cmd.Flags().StringVarP(&flags.Path, "path", "p", "", "Path to the Extension that needs to be packaged")
	cmd.Flags().StringSliceVarP(&flags.Targets, "target", "t", nil,
		`Target platforms to build for.
Targets should be in the format '[os][/arch][/variant]:[distroname@osversion@anotherversion];[distroname@osversion]'.
- To specify two different architectures: '--target "linux/amd64" --target "linux/arm64"'
- To specify the distribution version: '--target "linux/arm/v6:ubuntu@14.04"'
- To specify multiple distribution versions: '--target "linux/arm/v6:ubuntu@14.04"  --target "linux/arm/v6:ubuntu@16.04"'
	`)
>>>>>>> c13cab3c
	AddHelpFlag(cmd, "package")
	return cmd
}

func validateExtensionPackageFlags(p *ExtensionPackageFlags) error {
	if p.Publish && p.Policy == image.PullNever.String() {
		return errors.Errorf("--publish and --pull-policy=never cannot be used together. The --publish flag requires the use of remote images.")
	}
	return nil
}

// processExtensionPackageTargets returns the list of targets defined on the extension.toml
func processExtensionPackageTargets(path string, packageConfigReader PackageConfigReader, bpPackageCfg pubbldpkg.Config) ([]dist.Target, error) {
	var targets []dist.Target

	// Read targets from extension.toml
	pathToExtensionToml := filepath.Join(path, "extension.toml")
	if _, err := os.Stat(pathToExtensionToml); err == nil {
		buildpackCfg, err := packageConfigReader.ReadBuildpackDescriptor(pathToExtensionToml)
		if err != nil {
			return nil, err
		}
		targets = buildpackCfg.Targets()
	}

	return targets, nil
}<|MERGE_RESOLUTION|>--- conflicted
+++ resolved
@@ -143,10 +143,7 @@
 	cmd.Flags().StringVarP(&flags.PackageTomlPath, "config", "c", "", "Path to package TOML config")
 	cmd.Flags().StringVarP(&flags.Format, "format", "f", "", `Format to save package as ("image" or "file")`)
 	cmd.Flags().BoolVar(&flags.Publish, "publish", false, `Publish the extension directly to the container registry specified in <name>, instead of the daemon (applies to "--format=image" only).`)
-<<<<<<< HEAD
 	cmd.Flags().StringVar(&flags.Policy, "pull-policy", "", "Pull policy to use. Accepted values are always, never, if-not-present and try-always. The default is always")
-=======
-	cmd.Flags().StringVar(&flags.Policy, "pull-policy", "", "Pull policy to use. Accepted values are always, never, and if-not-present. The default is always")
 	cmd.Flags().StringVarP(&flags.Path, "path", "p", "", "Path to the Extension that needs to be packaged")
 	cmd.Flags().StringSliceVarP(&flags.Targets, "target", "t", nil,
 		`Target platforms to build for.
@@ -155,7 +152,6 @@
 - To specify the distribution version: '--target "linux/arm/v6:ubuntu@14.04"'
 - To specify multiple distribution versions: '--target "linux/arm/v6:ubuntu@14.04"  --target "linux/arm/v6:ubuntu@16.04"'
 	`)
->>>>>>> c13cab3c
 	AddHelpFlag(cmd, "package")
 	return cmd
 }
