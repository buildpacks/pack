package commands

import (
	"fmt"
	"io/ioutil"
	"os"
	"path/filepath"
	"strings"

	pubcfg "github.com/buildpacks/pack/config"

	"github.com/pkg/errors"
	ignore "github.com/sabhiram/go-gitignore"
	"github.com/spf13/cobra"

	"github.com/buildpacks/pack"
	"github.com/buildpacks/pack/internal/config"
	"github.com/buildpacks/pack/internal/paths"
	"github.com/buildpacks/pack/internal/style"
	"github.com/buildpacks/pack/logging"
	"github.com/buildpacks/pack/project"
)

type BuildFlags struct {
	Publish            bool
	NoPull             bool
	ClearCache         bool
	TrustBuilder       bool
	AppPath            string
	Builder            string
	Registry           string
	RunImage           string
	Policy             string
	Network            string
	DescriptorPath     string
	DefaultProcessType string
	Env                []string
	EnvFiles           []string
	Buildpacks         []string
	Volumes            []string
<<<<<<< HEAD
	DefaultProcessType string
	Intercept          string
=======
>>>>>>> 511f51ec
}

// Build an image from source code
func Build(logger logging.Logger, cfg config.Config, packClient PackClient) *cobra.Command {
	var flags BuildFlags

	cmd := &cobra.Command{
		Use:   "build <image-name>",
		Args:  cobra.ExactArgs(1),
		Short: "Generate app image from source code",
		RunE: logError(logger, func(cmd *cobra.Command, args []string) error {
			if err := validateBuildFlags(&flags, cfg, packClient, logger); err != nil {
				return err
			}

			imageName := args[0]

			descriptor, actualDescriptorPath, err := parseProjectToml(flags.AppPath, flags.DescriptorPath)
			if err != nil {
				return err
			}
			if actualDescriptorPath != "" {
				logger.Debugf("Using project descriptor located at %s", style.Symbol(actualDescriptorPath))
			}

			fileFilter, err := getFileFilter(descriptor)
			if err != nil {
				return err
			}

			env, err := parseEnv(descriptor, flags.EnvFiles, flags.Env)
			if err != nil {
				return err
			}

			buildpacks := flags.Buildpacks
			if len(buildpacks) == 0 {
				buildpacks = []string{}
				projectDescriptorDir := filepath.Dir(actualDescriptorPath)
				for _, bp := range descriptor.Build.Buildpacks {
					if len(bp.URI) == 0 {
						// there are several places through out the pack code where the "id@version" format is used.
						// we should probably central this, but it's not clear where it belongs
						buildpacks = append(buildpacks, fmt.Sprintf("%s@%s", bp.ID, bp.Version))
					} else {
						uri, err := paths.ToAbsolute(bp.URI, projectDescriptorDir)
						if err != nil {
							return err
						}
						buildpacks = append(buildpacks, uri)
					}
				}
			}

			trustBuilder := isTrustedBuilder(cfg, flags.Builder) || flags.TrustBuilder
			if trustBuilder {
				logger.Debugf("Builder %s is trusted", style.Symbol(flags.Builder))
			} else {
				logger.Debugf("Builder %s is untrusted", style.Symbol(flags.Builder))
				logger.Debug("As a result, some phases will be run in separate trusted ephemeral containers.")
				logger.Debug("For more information, see https://medium.com/buildpacks/faster-more-secure-builds-with-pack-0-11-0-4d0c633ca619")
			}

			if !trustBuilder && len(flags.Volumes) > 0 {
				logger.Warn("Using untrusted builder with volume mounts.")
				logger.Warn("If there is sensitive data in the volumes, this may present a security vulnerability.")
			}

			pullPolicy, err := pubcfg.ParsePullPolicy(flags.Policy)
			if err != nil {
				return errors.Wrapf(err, "parsing pull policy %s", flags.Policy)
			}

			if err := packClient.Build(cmd.Context(), pack.BuildOptions{
				AppPath:           flags.AppPath,
				Builder:           flags.Builder,
				Registry:          flags.Registry,
				AdditionalMirrors: getMirrors(cfg),
				RunImage:          flags.RunImage,
				Env:               env,
				Image:             imageName,
				Publish:           flags.Publish,
				PullPolicy:        pullPolicy,
				ClearCache:        flags.ClearCache,
				Intercept:         flags.Intercept,
				TrustBuilder:      trustBuilder,
				Buildpacks:        buildpacks,
				ContainerConfig: pack.ContainerConfig{
					Network: flags.Network,
					Volumes: flags.Volumes,
				},
				DefaultProcessType: flags.DefaultProcessType,
				FileFilter:         fileFilter,
			}); err != nil {
				return errors.Wrap(err, "failed to build")
			}
			logger.Infof("Successfully built image %s", style.Symbol(imageName))
			return nil
		}),
	}
	buildCommandFlags(cmd, &flags, cfg)
	AddHelpFlag(cmd, "build")
	return cmd
}

func buildCommandFlags(cmd *cobra.Command, buildFlags *BuildFlags, cfg config.Config) {
	cmd.Flags().StringVarP(&buildFlags.AppPath, "path", "p", "", "Path to app dir or zip-formatted file (defaults to current working directory)")
	cmd.Flags().StringVarP(&buildFlags.Builder, "builder", "B", cfg.DefaultBuilder, "Builder image")
	cmd.Flags().StringVarP(&buildFlags.Registry, "buildpack-registry", "R", cfg.DefaultRegistry, "Buildpack Registry URL")
	if !cfg.Experimental {
		cmd.Flags().MarkHidden("buildpack-registry")
	}
	cmd.Flags().BoolVar(&buildFlags.Publish, "publish", false, "Publish to registry")
	cmd.Flags().StringVar(&buildFlags.RunImage, "run-image", "", "Run image (defaults to default stack's run image)")
	cmd.Flags().StringArrayVarP(&buildFlags.Env, "env", "e", []string{}, "Build-time environment variable, in the form 'VAR=VALUE' or 'VAR'.\nWhen using latter value-less form, value will be taken from current\n  environment at the time this command is executed.\nThis flag may be specified multiple times and will override\n  individual values defined by --env-file.")
	cmd.Flags().StringArrayVar(&buildFlags.EnvFiles, "env-file", []string{}, "Build-time environment variables file\nOne variable per line, of the form 'VAR=VALUE' or 'VAR'\nWhen using latter value-less form, value will be taken from current\n  environment at the time this command is executed")
	cmd.Flags().BoolVar(&buildFlags.ClearCache, "clear-cache", false, "Clear image's associated cache before building")
	cmd.Flags().BoolVar(&buildFlags.TrustBuilder, "trust-builder", false, "Trust the provided builder\nAll lifecycle phases will be run in a single container (if supported by the lifecycle).")
	cmd.Flags().StringSliceVarP(&buildFlags.Buildpacks, "buildpack", "b", nil, "Buildpack reference in the form of '<buildpack>@<version>',\n  path to a buildpack directory (not supported on Windows),\n  path/URL to a buildpack .tar or .tgz file, or\n  the name of a packaged buildpack image"+multiValueHelp("buildpack"))
	cmd.Flags().StringVar(&buildFlags.Network, "network", "", "Connect detect and build containers to network")
	cmd.Flags().StringVarP(&buildFlags.DescriptorPath, "descriptor", "d", "", "Path to the project descriptor file")
<<<<<<< HEAD
	cmd.Flags().StringArrayVar(&buildFlags.Volumes, "volume", nil, "Mount host volume into the build container, in the form '<host path>:<target path>'. Target path will be prefixed with '/platform/'"+multiValueHelp("volume"))
	cmd.Flags().StringVarP(&buildFlags.DefaultProcessType, "default-process", "D", "", "Set the default process type")
	cmd.Flags().StringVarP(&buildFlags.Intercept, "intercept", "i", "", "Intercept each phase of the lifecycle with command")
	if !cfg.Experimental {
		cmd.Flags().MarkHidden("intercept")
	}
=======
	cmd.Flags().StringArrayVar(&buildFlags.Volumes, "volume", nil, "Mount host volume into the build container, in the form '<host path>:<target path>[:<mode>]'."+multiValueHelp("volume"))
	cmd.Flags().StringVarP(&buildFlags.DefaultProcessType, "default-process", "D", "", `Set the default process type. (default "web")`)
	cmd.Flags().StringVar(&buildFlags.Policy, "pull-policy", "", `Pull policy to use. Accepted values are always, never, and if-not-present. (default "always")`)
	// TODO: Remove --no-pull flag after v0.13.0 released. See https://github.com/buildpacks/pack/issues/775
	cmd.Flags().BoolVar(&buildFlags.NoPull, "no-pull", false, "Skip pulling builder and run images before use")
	cmd.Flags().MarkHidden("no-pull")
>>>>>>> 511f51ec
}

func validateBuildFlags(flags *BuildFlags, cfg config.Config, packClient PackClient, logger logging.Logger) error {
	if flags.Builder == "" {
		suggestSettingBuilder(logger, packClient)
		return pack.NewSoftError()
	}

	if flags.Registry != "" && !cfg.Experimental {
		return pack.NewExperimentError("Support for buildpack registries is currently experimental.")
	}

	if flags.NoPull {
		logger.Warn("Flag --no-pull has been deprecated")

		if flags.Policy != "" {
			logger.Warn("Flag --no-pull ignored in favor of --pull-policy")
		} else {
			flags.Policy = pubcfg.PullNever.String()
		}
	}

	return nil
}

func parseEnv(project project.Descriptor, envFiles []string, envVars []string) (map[string]string, error) {
	env := map[string]string{}

	for _, envVar := range project.Build.Env {
		env[envVar.Name] = envVar.Value
	}
	for _, envFile := range envFiles {
		envFileVars, err := parseEnvFile(envFile)
		if err != nil {
			return nil, errors.Wrapf(err, "failed to parse env file '%s'", envFile)
		}

		for k, v := range envFileVars {
			env[k] = v
		}
	}
	for _, envVar := range envVars {
		env = addEnvVar(env, envVar)
	}
	return env, nil
}

func parseEnvFile(filename string) (map[string]string, error) {
	out := make(map[string]string)
	f, err := ioutil.ReadFile(filename)
	if err != nil {
		return nil, errors.Wrapf(err, "open %s", filename)
	}
	for _, line := range strings.Split(string(f), "\n") {
		line = strings.TrimSpace(line)
		if line == "" {
			continue
		}
		out = addEnvVar(out, line)
	}
	return out, nil
}

func addEnvVar(env map[string]string, item string) map[string]string {
	arr := strings.SplitN(item, "=", 2)
	if len(arr) > 1 {
		env[arr[0]] = arr[1]
	} else {
		env[arr[0]] = os.Getenv(arr[0])
	}
	return env
}

func parseProjectToml(appPath, descriptorPath string) (project.Descriptor, string, error) {
	actualPath := descriptorPath
	computePath := descriptorPath == ""

	if computePath {
		actualPath = filepath.Join(appPath, "project.toml")
	}

	if _, err := os.Stat(actualPath); err != nil {
		if computePath {
			return project.Descriptor{}, "", nil
		}
		return project.Descriptor{}, "", errors.Wrap(err, "stat project descriptor")
	}

	descriptor, err := project.ReadProjectDescriptor(actualPath)
	return descriptor, actualPath, err
}

func getFileFilter(descriptor project.Descriptor) (func(string) bool, error) {
	if len(descriptor.Build.Exclude) > 0 {
		excludes, err := ignore.CompileIgnoreLines(descriptor.Build.Exclude...)
		if err != nil {
			return nil, err
		}
		return func(fileName string) bool {
			return !excludes.MatchesPath(fileName)
		}, nil
	}
	if len(descriptor.Build.Include) > 0 {
		includes, err := ignore.CompileIgnoreLines(descriptor.Build.Include...)
		if err != nil {
			return nil, err
		}
		return includes.MatchesPath, nil
	}

	return nil, nil
}<|MERGE_RESOLUTION|>--- conflicted
+++ resolved
@@ -38,11 +38,7 @@
 	EnvFiles           []string
 	Buildpacks         []string
 	Volumes            []string
-<<<<<<< HEAD
-	DefaultProcessType string
 	Intercept          string
-=======
->>>>>>> 511f51ec
 }
 
 // Build an image from source code
@@ -164,21 +160,18 @@
 	cmd.Flags().StringSliceVarP(&buildFlags.Buildpacks, "buildpack", "b", nil, "Buildpack reference in the form of '<buildpack>@<version>',\n  path to a buildpack directory (not supported on Windows),\n  path/URL to a buildpack .tar or .tgz file, or\n  the name of a packaged buildpack image"+multiValueHelp("buildpack"))
 	cmd.Flags().StringVar(&buildFlags.Network, "network", "", "Connect detect and build containers to network")
 	cmd.Flags().StringVarP(&buildFlags.DescriptorPath, "descriptor", "d", "", "Path to the project descriptor file")
-<<<<<<< HEAD
-	cmd.Flags().StringArrayVar(&buildFlags.Volumes, "volume", nil, "Mount host volume into the build container, in the form '<host path>:<target path>'. Target path will be prefixed with '/platform/'"+multiValueHelp("volume"))
-	cmd.Flags().StringVarP(&buildFlags.DefaultProcessType, "default-process", "D", "", "Set the default process type")
+	cmd.Flags().StringArrayVar(&buildFlags.Volumes, "volume", nil, "Mount host volume into the build container, in the form '<host path>:<target path>[:<mode>]'."+multiValueHelp("volume"))
+	cmd.Flags().StringVarP(&buildFlags.DefaultProcessType, "default-process", "D", "", `Set the default process type. (default "web")`)
+	cmd.Flags().StringVar(&buildFlags.Policy, "pull-policy", "", `Pull policy to use. Accepted values are always, never, and if-not-present. (default "always")`)
+
+	// TODO: Remove --no-pull flag after v0.13.0 released. See https://github.com/buildpacks/pack/issues/775
+	cmd.Flags().BoolVar(&buildFlags.NoPull, "no-pull", false, "Skip pulling builder and run images before use")
+	cmd.Flags().MarkHidden("no-pull")
+
 	cmd.Flags().StringVarP(&buildFlags.Intercept, "intercept", "i", "", "Intercept each phase of the lifecycle with command")
 	if !cfg.Experimental {
 		cmd.Flags().MarkHidden("intercept")
 	}
-=======
-	cmd.Flags().StringArrayVar(&buildFlags.Volumes, "volume", nil, "Mount host volume into the build container, in the form '<host path>:<target path>[:<mode>]'."+multiValueHelp("volume"))
-	cmd.Flags().StringVarP(&buildFlags.DefaultProcessType, "default-process", "D", "", `Set the default process type. (default "web")`)
-	cmd.Flags().StringVar(&buildFlags.Policy, "pull-policy", "", `Pull policy to use. Accepted values are always, never, and if-not-present. (default "always")`)
-	// TODO: Remove --no-pull flag after v0.13.0 released. See https://github.com/buildpacks/pack/issues/775
-	cmd.Flags().BoolVar(&buildFlags.NoPull, "no-pull", false, "Skip pulling builder and run images before use")
-	cmd.Flags().MarkHidden("no-pull")
->>>>>>> 511f51ec
 }
 
 func validateBuildFlags(flags *BuildFlags, cfg config.Config, packClient PackClient, logger logging.Logger) error {
