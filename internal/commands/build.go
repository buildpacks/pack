--- conflicted
+++ resolved
@@ -25,7 +25,6 @@
 )
 
 type BuildFlags struct {
-<<<<<<< HEAD
 	Publish                bool
 	ClearCache             bool
 	DisableSystemBuilpacks bool
@@ -33,6 +32,7 @@
 	TrustExtraBuildpacks   bool
 	Interactive            bool
 	Sparse                 bool
+  EnableUsernsHost       bool
 	DockerHost             string
 	CacheImage             string
 	Cache                  cache.CacheOpts
@@ -61,43 +61,6 @@
 	DateTime               string
 	PreBuildpacks          []string
 	PostBuildpacks         []string
-=======
-	Publish              bool
-	ClearCache           bool
-	TrustBuilder         bool
-	TrustExtraBuildpacks bool
-	Interactive          bool
-	Sparse               bool
-	DockerHost           string
-	CacheImage           string
-	Cache                cache.CacheOpts
-	AppPath              string
-	Builder              string
-	Registry             string
-	RunImage             string
-	Platform             string
-	Policy               string
-	Network              string
-	DescriptorPath       string
-	DefaultProcessType   string
-	LifecycleImage       string
-	Env                  []string
-	EnvFiles             []string
-	Buildpacks           []string
-	Extensions           []string
-	Volumes              []string
-	AdditionalTags       []string
-	Workspace            string
-	GID                  int
-	UID                  int
-	PreviousImage        string
-	SBOMDestinationDir   string
-	ReportDestinationDir string
-	DateTime             string
-	PreBuildpacks        []string
-	PostBuildpacks       []string
-	EnableUsernsHost     bool
->>>>>>> baa3edae
 }
 
 // Build an image from source code
@@ -248,11 +211,8 @@
 				CreationTime:             dateTime,
 				PreBuildpacks:            flags.PreBuildpacks,
 				PostBuildpacks:           flags.PostBuildpacks,
-<<<<<<< HEAD
 				DisableSystemBuildpacks:  flags.DisableSystemBuilpacks,
-=======
 				EnableUsernsHost:         flags.EnableUsernsHost,
->>>>>>> baa3edae
 				LayoutConfig: &client.LayoutConfig{
 					Sparse:             flags.Sparse,
 					InputImage:         inputImageName,
