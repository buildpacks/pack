package commands

import (
	"fmt"
	"os"
	"path/filepath"
	"strconv"
	"strings"
	"time"

	"github.com/buildpacks/pack/pkg/cache"

	"github.com/google/go-containerregistry/pkg/name"
	"github.com/pkg/errors"
	"github.com/spf13/cobra"

	"github.com/buildpacks/pack/internal/config"
	"github.com/buildpacks/pack/internal/style"
	"github.com/buildpacks/pack/pkg/client"
	"github.com/buildpacks/pack/pkg/image"
	"github.com/buildpacks/pack/pkg/logging"
	"github.com/buildpacks/pack/pkg/project"
	projectTypes "github.com/buildpacks/pack/pkg/project/types"
)

type BuildFlags struct {
	Publish              bool
	ClearCache           bool
	TrustBuilder         bool
	Interactive          bool
	Sparse               bool
	DockerHost           string
	CacheImage           string
	Cache                cache.CacheOpts
	AppPath              string
	Builder              string
	Registry             string
	RunImage             string
	Platform             string
	Policy               string
	Network              string
	DescriptorPath       string
	DefaultProcessType   string
	LifecycleImage       string
	Env                  []string
	EnvFiles             []string
	Buildpacks           []string
	Extensions           []string
	Volumes              []string
	AdditionalTags       []string
	Workspace            string
	GID                  int
	UID                  int
	PreviousImage        string
	SBOMDestinationDir   string
	ReportDestinationDir string
	DateTime             string
	PreBuildpacks        []string
	PostBuildpacks       []string
}

// Build an image from source code
func Build(logger logging.Logger, cfg config.Config, packClient PackClient) *cobra.Command {
	var flags BuildFlags

	cmd := &cobra.Command{
		Use:     "build <image-name>",
		Args:    cobra.ExactArgs(1),
		Short:   "Generate app image from source code",
		Example: "pack build test_img --path apps/test-app --builder cnbs/sample-builder:bionic",
		Long: "Pack Build uses Cloud Native Buildpacks to create a runnable app image from source code.\n\nPack Build " +
			"requires an image name, which will be generated from the source code. Build defaults to the current directory, " +
			"but you can use `--path` to specify another source code directory. Build requires a `builder`, which can either " +
			"be provided directly to build using `--builder`, or can be set using the `set-default-builder` command. For more " +
			"on how to use `pack build`, see: https://buildpacks.io/docs/app-developer-guide/build-an-app/.",
		RunE: logError(logger, func(cmd *cobra.Command, args []string) error {
			inputImageName := client.ParseInputImageReference(args[0])
			if err := validateBuildFlags(&flags, cfg, inputImageName, logger); err != nil {
				return err
			}

			inputPreviousImage := client.ParseInputImageReference(flags.PreviousImage)

			descriptor, actualDescriptorPath, err := parseProjectToml(flags.AppPath, flags.DescriptorPath, logger)
			if err != nil {
				return err
			}

			if actualDescriptorPath != "" {
				logger.Debugf("Using project descriptor located at %s", style.Symbol(actualDescriptorPath))
			}

			builder := flags.Builder
			// We only override the builder to the one in the project descriptor
			// if it was not explicitly set by the user
			if !cmd.Flags().Changed("builder") && descriptor.Build.Builder != "" {
				builder = descriptor.Build.Builder
			}

			if builder == "" {
				suggestSettingBuilder(logger, packClient)
				return client.NewSoftError()
			}

			buildpacks := flags.Buildpacks
			extensions := flags.Extensions

			env, err := parseEnv(flags.EnvFiles, flags.Env)
			if err != nil {
				return err
			}

			trustBuilder := isTrustedBuilder(cfg, builder) || flags.TrustBuilder
			if trustBuilder {
				logger.Debugf("Builder %s is trusted", style.Symbol(builder))
				if flags.LifecycleImage != "" {
					logger.Warn("Ignoring the provided lifecycle image as the builder is trusted, running the creator in a single container using the provided builder")
				}
			} else {
				logger.Debugf("Builder %s is untrusted", style.Symbol(builder))
				logger.Debug("As a result, the phases of the lifecycle which require root access will be run in separate trusted ephemeral containers.")
				logger.Debug("For more information, see https://medium.com/buildpacks/faster-more-secure-builds-with-pack-0-11-0-4d0c633ca619")
			}

			if !trustBuilder && len(flags.Volumes) > 0 {
				logger.Warn("Using untrusted builder with volume mounts. If there is sensitive data in the volumes, this may present a security vulnerability.")
			}

			stringPolicy := flags.Policy
			if stringPolicy == "" {
				stringPolicy = cfg.PullPolicy
			}
			pullPolicy, err := image.ParsePullPolicy(stringPolicy)
			if err != nil {
				return errors.Wrapf(err, "parsing pull policy %s", flags.Policy)
			}

			var lifecycleImage string
			if flags.LifecycleImage != "" {
				ref, err := name.ParseReference(flags.LifecycleImage)
				if err != nil {
					return errors.Wrapf(err, "parsing lifecycle image %s", flags.LifecycleImage)
				}
				lifecycleImage = ref.Name()
			}

<<<<<<< HEAD
			err = isForbiddenTag(cfg, inputImageName.Name(), lifecycleImage, builder)
			if err != nil {
				return errors.Wrapf(err, "forbidden image name")
			}

=======
>>>>>>> cbc880a9
			var gid = -1
			if cmd.Flags().Changed("gid") {
				gid = flags.GID
			}

			var uid = -1
			if cmd.Flags().Changed("uid") {
				uid = flags.UID
			}

			dateTime, err := parseTime(flags.DateTime)
			if err != nil {
				return errors.Wrapf(err, "parsing creation time %s", flags.DateTime)
			}
			if err := packClient.Build(cmd.Context(), client.BuildOptions{
				AppPath:           flags.AppPath,
				Builder:           builder,
				Registry:          flags.Registry,
				AdditionalMirrors: getMirrors(cfg),
				AdditionalTags:    flags.AdditionalTags,
				RunImage:          flags.RunImage,
				Env:               env,
				Image:             inputImageName.Name(),
				Publish:           flags.Publish,
				DockerHost:        flags.DockerHost,
				Platform:          flags.Platform,
				PullPolicy:        pullPolicy,
				ClearCache:        flags.ClearCache,
				TrustBuilder: func(string) bool {
					return trustBuilder
				},
				Buildpacks: buildpacks,
				Extensions: extensions,
				ContainerConfig: client.ContainerConfig{
					Network: flags.Network,
					Volumes: flags.Volumes,
				},
				DefaultProcessType:       flags.DefaultProcessType,
				ProjectDescriptorBaseDir: filepath.Dir(actualDescriptorPath),
				ProjectDescriptor:        descriptor,
				Cache:                    flags.Cache,
				CacheImage:               flags.CacheImage,
				Workspace:                flags.Workspace,
				LifecycleImage:           lifecycleImage,
				GroupID:                  gid,
				UserID:                   uid,
				PreviousImage:            inputPreviousImage.Name(),
				Interactive:              flags.Interactive,
				SBOMDestinationDir:       flags.SBOMDestinationDir,
				ReportDestinationDir:     flags.ReportDestinationDir,
				CreationTime:             dateTime,
				PreBuildpacks:            flags.PreBuildpacks,
				PostBuildpacks:           flags.PostBuildpacks,
				LayoutConfig: &client.LayoutConfig{
					Sparse:             flags.Sparse,
					InputImage:         inputImageName,
					PreviousInputImage: inputPreviousImage,
					LayoutRepoDir:      cfg.LayoutRepositoryDir,
				},
			}); err != nil {
				return errors.Wrap(err, "failed to build")
			}
			logger.Infof("Successfully built image %s", style.Symbol(inputImageName.Name()))
			return nil
		}),
	}
	buildCommandFlags(cmd, &flags, cfg)
	AddHelpFlag(cmd, "build")
	return cmd
}

func parseTime(providedTime string) (*time.Time, error) {
	var parsedTime time.Time
	switch providedTime {
	case "":
		return nil, nil
	case "now":
		parsedTime = time.Now().UTC()
	default:
		intTime, err := strconv.ParseInt(providedTime, 10, 64)
		if err != nil {
			return nil, errors.Wrap(err, "parsing unix timestamp")
		}
		parsedTime = time.Unix(intTime, 0).UTC()
	}
	return &parsedTime, nil
}

func buildCommandFlags(cmd *cobra.Command, buildFlags *BuildFlags, cfg config.Config) {
	cmd.Flags().StringVarP(&buildFlags.AppPath, "path", "p", "", "Path to app dir or zip-formatted file (defaults to current working directory)")
	cmd.Flags().StringSliceVarP(&buildFlags.Buildpacks, "buildpack", "b", nil, "Buildpack to use. One of:\n  a buildpack by id and version in the form of '<buildpack>@<version>',\n  path to a buildpack directory (not supported on Windows),\n  path/URL to a buildpack .tar or .tgz file, or\n  a packaged buildpack image name in the form of '<hostname>/<repo>[:<tag>]'"+stringSliceHelp("buildpack"))
	cmd.Flags().StringSliceVarP(&buildFlags.Extensions, "extension", "", nil, "Extension to use. One of:\n  an extension by id and version in the form of '<extension>@<version>',\n  path to an extension directory (not supported on Windows),\n  path/URL to an extension .tar or .tgz file, or\n  a packaged extension image name in the form of '<hostname>/<repo>[:<tag>]'"+stringSliceHelp("extension"))
	cmd.Flags().StringVarP(&buildFlags.Builder, "builder", "B", cfg.DefaultBuilder, "Builder image")
	cmd.Flags().Var(&buildFlags.Cache, "cache",
		`Cache options used to define cache techniques for build process.
- Cache as bind: 'type=<build/launch>;format=bind;source=<path to directory>'
- Cache as image (requires --publish): 'type=<build/launch>;format=image;name=<registry image name>'
- Cache as volume: 'type=<build/launch>;format=volume;[name=<volume name>]'
    - If no name is provided, a random name will be generated.
`)
	cmd.Flags().StringVar(&buildFlags.CacheImage, "cache-image", "", `Cache build layers in remote registry. Requires --publish`)
	cmd.Flags().BoolVar(&buildFlags.ClearCache, "clear-cache", false, "Clear image's associated cache before building")
	cmd.Flags().StringVar(&buildFlags.DateTime, "creation-time", "", "Desired create time in the output image config. Accepted values are Unix timestamps (e.g., '1641013200'), or 'now'. Platform API version must be at least 0.9 to use this feature.")
	cmd.Flags().StringVarP(&buildFlags.DescriptorPath, "descriptor", "d", "", "Path to the project descriptor file")
	cmd.Flags().StringVarP(&buildFlags.DefaultProcessType, "default-process", "D", "", `Set the default process type. (default "web")`)
	cmd.Flags().StringArrayVarP(&buildFlags.Env, "env", "e", []string{}, "Build-time environment variable, in the form 'VAR=VALUE' or 'VAR'.\nWhen using latter value-less form, value will be taken from current\n  environment at the time this command is executed.\nThis flag may be specified multiple times and will override\n  individual values defined by --env-file."+stringArrayHelp("env")+"\nNOTE: These are NOT available at image runtime.")
	cmd.Flags().StringArrayVar(&buildFlags.EnvFiles, "env-file", []string{}, "Build-time environment variables file\nOne variable per line, of the form 'VAR=VALUE' or 'VAR'\nWhen using latter value-less form, value will be taken from current\n  environment at the time this command is executed\nNOTE: These are NOT available at image runtime.\"")
	cmd.Flags().StringVar(&buildFlags.Network, "network", "", "Connect detect and build containers to network")
	cmd.Flags().StringArrayVar(&buildFlags.PreBuildpacks, "pre-buildpack", []string{}, "Buildpacks to prepend to the groups in the builder's order")
	cmd.Flags().StringArrayVar(&buildFlags.PostBuildpacks, "post-buildpack", []string{}, "Buildpacks to append to the groups in the builder's order")
	cmd.Flags().BoolVar(&buildFlags.Publish, "publish", false, "Publish the application image directly to the container registry specified in <image-name>, instead of the daemon. The run image must also reside in the registry.")
	cmd.Flags().StringVar(&buildFlags.DockerHost, "docker-host", "",
		`Address to docker daemon that will be exposed to the build container.
If not set (or set to empty string) the standard socket location will be used.
Special value 'inherit' may be used in which case DOCKER_HOST environment variable will be used.
This option may set DOCKER_HOST environment variable for the build container if needed.
`)
	cmd.Flags().StringVar(&buildFlags.LifecycleImage, "lifecycle-image", cfg.LifecycleImage, `Custom lifecycle image to use for analysis, restore, and export when builder is untrusted.`)
	cmd.Flags().StringVar(&buildFlags.Platform, "platform", "", `Platform to build on (e.g., "linux/amd64").`)
	cmd.Flags().StringVar(&buildFlags.Policy, "pull-policy", "", `Pull policy to use. Accepted values are always, never, and if-not-present. (default "always")`)
	cmd.Flags().StringVarP(&buildFlags.Registry, "buildpack-registry", "r", cfg.DefaultRegistryName, "Buildpack Registry by name")
	cmd.Flags().StringVar(&buildFlags.RunImage, "run-image", "", "Run image (defaults to default stack's run image)")
	cmd.Flags().StringSliceVarP(&buildFlags.AdditionalTags, "tag", "t", nil, "Additional tags to push the output image to.\nTags should be in the format 'image:tag' or 'repository/image:tag'."+stringSliceHelp("tag"))
	cmd.Flags().BoolVar(&buildFlags.TrustBuilder, "trust-builder", false, "Trust the provided builder.\nAll lifecycle phases will be run in a single container.\nFor more on trusted builders, and when to trust or untrust a builder, check out our docs here: https://buildpacks.io/docs/tools/pack/concepts/trusted_builders")
	cmd.Flags().StringArrayVar(&buildFlags.Volumes, "volume", nil, "Mount host volume into the build container, in the form '<host path>:<target path>[:<options>]'.\n- 'host path': Name of the volume or absolute directory path to mount.\n- 'target path': The path where the file or directory is available in the container.\n- 'options' (default \"ro\"): An optional comma separated list of mount options.\n    - \"ro\", volume contents are read-only.\n    - \"rw\", volume contents are readable and writeable.\n    - \"volume-opt=<key>=<value>\", can be specified more than once, takes a key-value pair consisting of the option name and its value."+stringArrayHelp("volume"))
	cmd.Flags().StringVar(&buildFlags.Workspace, "workspace", "", "Location at which to mount the app dir in the build image")
	cmd.Flags().IntVar(&buildFlags.GID, "gid", 0, `Override GID of user's group in the stack's build and run images. The provided value must be a positive number`)
	cmd.Flags().IntVar(&buildFlags.UID, "uid", 0, `Override UID of user in the stack's build and run images. The provided value must be a positive number`)
	cmd.Flags().StringVar(&buildFlags.PreviousImage, "previous-image", "", "Set previous image to a particular tag reference, digest reference, or (when performing a daemon build) image ID")
	cmd.Flags().StringVar(&buildFlags.SBOMDestinationDir, "sbom-output-dir", "", "Path to export SBoM contents.\nOmitting the flag will yield no SBoM content.")
	cmd.Flags().StringVar(&buildFlags.ReportDestinationDir, "report-output-dir", "", "Path to export build report.toml.\nOmitting the flag yield no report file.")
	cmd.Flags().BoolVar(&buildFlags.Interactive, "interactive", false, "Launch a terminal UI to depict the build process")
	cmd.Flags().BoolVar(&buildFlags.Sparse, "sparse", false, "Use this flag to avoid saving on disk the run-image layers when the application image is exported to OCI layout format")
	if !cfg.Experimental {
		cmd.Flags().MarkHidden("interactive")
		cmd.Flags().MarkHidden("sparse")
	}
}

func validateBuildFlags(flags *BuildFlags, cfg config.Config, inputImageRef client.InputImageReference, logger logging.Logger) error {
	if flags.Registry != "" && !cfg.Experimental {
		return client.NewExperimentError("Support for buildpack registries is currently experimental.")
	}

	if flags.Cache.Launch.Format == cache.CacheImage {
		logger.Warn("cache definition: 'launch' cache in format 'image' is not supported.")
	}

	if flags.Cache.Build.Format == cache.CacheImage && flags.CacheImage != "" {
		return errors.New("'cache' flag with 'image' format cannot be used with 'cache-image' flag.")
	}

	if flags.Cache.Build.Format == cache.CacheImage && !flags.Publish {
		return errors.New("image cache format requires the 'publish' flag")
	}

	if flags.CacheImage != "" && !flags.Publish {
		return errors.New("cache-image flag requires the publish flag")
	}

	if flags.GID < 0 {
		return errors.New("gid flag must be in the range of 0-2147483647")
	}

	if flags.UID < 0 {
		return errors.New("uid flag must be in the range of 0-2147483647")
	}

	if flags.Interactive && !cfg.Experimental {
		return client.NewExperimentError("Interactive mode is currently experimental.")
	}

	if inputImageRef.Layout() && !cfg.Experimental {
		return client.NewExperimentError("Exporting to OCI layout is currently experimental.")
	}

	return nil
}

func parseEnv(envFiles []string, envVars []string) (map[string]string, error) {
	env := map[string]string{}

	for _, envFile := range envFiles {
		envFileVars, err := parseEnvFile(envFile)
		if err != nil {
			return nil, errors.Wrapf(err, "failed to parse env file '%s'", envFile)
		}

		for k, v := range envFileVars {
			env[k] = v
		}
	}
	for _, envVar := range envVars {
		env = addEnvVar(env, envVar)
	}
	return env, nil
}

func parseEnvFile(filename string) (map[string]string, error) {
	out := make(map[string]string)
	f, err := os.ReadFile(filepath.Clean(filename))
	if err != nil {
		return nil, errors.Wrapf(err, "open %s", filename)
	}
	for _, line := range strings.Split(string(f), "\n") {
		line = strings.TrimSpace(line)
		if line == "" {
			continue
		}
		out = addEnvVar(out, line)
	}
	return out, nil
}

func addEnvVar(env map[string]string, item string) map[string]string {
	arr := strings.SplitN(item, "=", 2)
	if len(arr) > 1 {
		env[arr[0]] = arr[1]
	} else {
		env[arr[0]] = os.Getenv(arr[0])
	}
	return env
}

func parseProjectToml(appPath, descriptorPath string, logger logging.Logger) (projectTypes.Descriptor, string, error) {
	actualPath := descriptorPath
	computePath := descriptorPath == ""

	if computePath {
		actualPath = filepath.Join(appPath, "project.toml")
	}

	if _, err := os.Stat(actualPath); err != nil {
		if computePath {
			return projectTypes.Descriptor{}, "", nil
		}
		return projectTypes.Descriptor{}, "", errors.Wrap(err, "stat project descriptor")
	}

	descriptor, err := project.ReadProjectDescriptor(actualPath, logger)
	return descriptor, actualPath, err
}

func isForbiddenTag(cfg config.Config, input, lifecycle, builder string) error {
	inputImage, err := name.ParseReference(input)
	if err != nil {
		return errors.Wrapf(err, "invalid image name %s", input)
	}

	if builder != "" {
		builderImage, err := name.ParseReference(builder)
		if err != nil {
			return errors.Wrapf(err, "parsing builder image %s", builder)
		}
		if inputImage.Context().RepositoryStr() == builderImage.Context().RepositoryStr() {
			return fmt.Errorf("name must not match builder image name")
		}
	}

	if lifecycle != "" {
		lifecycleImage, err := name.ParseReference(lifecycle)
		if err != nil {
			return errors.Wrapf(err, "parsing lifecycle image %s", lifecycle)
		}
		if inputImage.Context().RepositoryStr() == lifecycleImage.Context().RepositoryStr() {
			return fmt.Errorf("name must not match lifecycle image name")
		}
	}

	trustedBuilders := getTrustedBuilders(cfg)
	for _, trustedBuilder := range trustedBuilders {
		builder, err := name.ParseReference(trustedBuilder)
		if err != nil {
			return err
		}
		if inputImage.Context().RepositoryStr() == builder.Context().RepositoryStr() {
			return fmt.Errorf("name must not match trusted builder name")
		}
	}

	if inputImage.Context().RepositoryStr() == config.DefaultLifecycleImageRepo {
		return fmt.Errorf("name must not match default lifecycle image name")
	}

	if cfg.DefaultBuilder != "" {
		defaultBuilderImage, err := name.ParseReference(cfg.DefaultBuilder)
		if err != nil {
			return errors.Wrapf(err, "parsing default builder %s", cfg.DefaultBuilder)
		}
		if inputImage.Context().RepositoryStr() == defaultBuilderImage.Context().RegistryStr() {
			return fmt.Errorf("name must not match default builder image name")
		}
	}

	return nil
}<|MERGE_RESOLUTION|>--- conflicted
+++ resolved
@@ -144,14 +144,11 @@
 				lifecycleImage = ref.Name()
 			}
 
-<<<<<<< HEAD
 			err = isForbiddenTag(cfg, inputImageName.Name(), lifecycleImage, builder)
 			if err != nil {
 				return errors.Wrapf(err, "forbidden image name")
 			}
 
-=======
->>>>>>> cbc880a9
 			var gid = -1
 			if cmd.Flags().Changed("gid") {
 				gid = flags.GID
