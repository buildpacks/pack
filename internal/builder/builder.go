--- conflicted
+++ resolved
@@ -446,8 +446,6 @@
 	return b.image.Save()
 }
 
-<<<<<<< HEAD
-=======
 // Helpers
 
 func addBuildpacks(logger logging.Logger, tmpDir string, image imgutil.Image, additionalBuildpacks []dist.Buildpack, bpLayers dist.BuildpackLayers) error {
@@ -524,7 +522,6 @@
 	return nil
 }
 
->>>>>>> b5c1a967
 func processOrder(buildpacks []dist.BuildpackInfo, order dist.Order) (dist.Order, error) {
 	resolvedOrder := dist.Order{}
 
