--- conflicted
+++ resolved
@@ -30,7 +30,8 @@
 }
 
 func (p *Phase) Run(ctx context.Context) error {
-<<<<<<< HEAD
+	var err error
+	_, err = p.docker.ContainerCreate(ctx, p.ctrConf, p.hostConf, nil, "")
 	if p.intercept != "" {
 		if err := p.attemptToIntercept(ctx); err == nil {
 			return nil
@@ -42,19 +43,13 @@
 
 	ctrID, err := p.createContainer(ctx, p.ctrConf)
 	if err != nil {
-		return err
-=======
-	var err error
-	p.ctr, err = p.docker.ContainerCreate(ctx, p.ctrConf, p.hostConf, nil, "")
-	if err != nil {
 		return errors.Wrapf(err, "failed to create '%s' container", p.name)
 	}
 
 	for _, containerOp := range p.containerOps {
-		if err := containerOp(p.docker, ctx, p.ctr.ID, p.infoWriter, p.errorWriter); err != nil {
+		if err := containerOp(p.docker, ctx, ctrID, p.infoWriter, p.errorWriter); err != nil {
 			return err
 		}
->>>>>>> 511f51ec
 	}
 
 	return container.Run(
@@ -102,7 +97,7 @@
 	p.createdCtrIDs = append(p.createdCtrIDs, ctr.ID)
 
 	for _, containerOp := range p.containerOps {
-		if err := containerOp(p.docker, ctx, ctr.ID); err != nil {
+		if err := containerOp(p.docker, ctx, ctr.ID, p.infoWriter, p.errorWriter); err != nil {
 			return "", err
 		}
 	}
