--- conflicted
+++ resolved
@@ -33,11 +33,7 @@
 			expectedBuilderName := "some-builder-name"
 			fakeBuilder, err := fakes.NewFakeBuilder(fakes.WithName(expectedBuilderName))
 			h.AssertNil(t, err)
-<<<<<<< HEAD
-			lifecycle := newLifecycle(t, false, fakes.WithBuilder(fakeBuilder))
-=======
 			lifecycle := newTestLifecycle(t, false, fakes.WithBuilder(fakeBuilder))
->>>>>>> 18441e46
 			expectedPhaseName := "some-name"
 			expectedCmd := strslice.StrSlice{"/cnb/lifecycle/" + expectedPhaseName}
 
@@ -62,11 +58,7 @@
 
 		when("called with WithArgs", func() {
 			it("sets args on the config", func() {
-<<<<<<< HEAD
-				lifecycle := newLifecycle(t, false)
-=======
-				lifecycle := newTestLifecycle(t, false)
->>>>>>> 18441e46
+				lifecycle := newTestLifecycle(t, false)
 				expectedArgs := strslice.StrSlice{"some-arg-1", "some-arg-2"}
 
 				phaseConfigProvider := build.NewPhaseConfigProvider(
@@ -81,11 +73,7 @@
 
 		when("called with WithBinds", func() {
 			it("sets binds on the config", func() {
-<<<<<<< HEAD
-				lifecycle := newLifecycle(t, false)
-=======
-				lifecycle := newTestLifecycle(t, false)
->>>>>>> 18441e46
+				lifecycle := newTestLifecycle(t, false)
 				expectedBinds := []string{"some-bind-1", "some-bind-2"}
 
 				phaseConfigProvider := build.NewPhaseConfigProvider(
@@ -100,11 +88,7 @@
 
 		when("called with WithDaemonAccess", func() {
 			it("sets daemon access on the config", func() {
-<<<<<<< HEAD
-				lifecycle := newLifecycle(t, false)
-=======
-				lifecycle := newTestLifecycle(t, false)
->>>>>>> 18441e46
+				lifecycle := newTestLifecycle(t, false)
 
 				phaseConfigProvider := build.NewPhaseConfigProvider(
 					"some-name",
@@ -119,11 +103,7 @@
 
 		when("called with WithEnv", func() {
 			it("sets the environment on the config", func() {
-<<<<<<< HEAD
-				lifecycle := newLifecycle(t, false)
-=======
-				lifecycle := newTestLifecycle(t, false)
->>>>>>> 18441e46
+				lifecycle := newTestLifecycle(t, false)
 
 				phaseConfigProvider := build.NewPhaseConfigProvider(
 					"some-name",
@@ -137,11 +117,7 @@
 
 		when("called with WithImage", func() {
 			it("sets the image on the config", func() {
-<<<<<<< HEAD
-				lifecycle := newLifecycle(t, false)
-=======
-				lifecycle := newTestLifecycle(t, false)
->>>>>>> 18441e46
+				lifecycle := newTestLifecycle(t, false)
 
 				phaseConfigProvider := build.NewPhaseConfigProvider(
 					"some-name",
@@ -155,11 +131,7 @@
 
 		when("called with WithMounts", func() {
 			it("sets the mounts on the config", func() {
-<<<<<<< HEAD
-				lifecycle := newLifecycle(t, false)
-=======
-				lifecycle := newTestLifecycle(t, false)
->>>>>>> 18441e46
+				lifecycle := newTestLifecycle(t, false)
 
 				expectedMount := mount.Mount{Type: "bind", Source: "some-source", Target: "some-target", ReadOnly: true}
 
@@ -175,11 +147,7 @@
 
 		when("called with WithNetwork", func() {
 			it("sets the network mode on the config", func() {
-<<<<<<< HEAD
-				lifecycle := newLifecycle(t, false)
-=======
-				lifecycle := newTestLifecycle(t, false)
->>>>>>> 18441e46
+				lifecycle := newTestLifecycle(t, false)
 				expectedNetworkMode := "some-network-mode"
 
 				phaseConfigProvider := build.NewPhaseConfigProvider(
@@ -198,11 +166,7 @@
 
 		when("called with WithRegistryAccess", func() {
 			it("sets registry access on the config", func() {
-<<<<<<< HEAD
-				lifecycle := newLifecycle(t, false)
-=======
-				lifecycle := newTestLifecycle(t, false)
->>>>>>> 18441e46
+				lifecycle := newTestLifecycle(t, false)
 				authConfig := "some-auth-config"
 
 				phaseConfigProvider := build.NewPhaseConfigProvider(
@@ -221,11 +185,7 @@
 
 		when("called with WithRoot", func() {
 			it("sets root user on the config", func() {
-<<<<<<< HEAD
-				lifecycle := newLifecycle(t, false)
-=======
-				lifecycle := newTestLifecycle(t, false)
->>>>>>> 18441e46
+				lifecycle := newTestLifecycle(t, false)
 
 				phaseConfigProvider := build.NewPhaseConfigProvider(
 					"some-name",
