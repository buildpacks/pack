--- conflicted
+++ resolved
@@ -5,6 +5,8 @@
 	"compress/gzip"
 	"io/ioutil"
 	"os"
+
+	"github.com/buildpacks/imgutil/layer"
 
 	"github.com/buildpacks/imgutil"
 	v1 "github.com/google/go-containerregistry/pkg/v1"
@@ -87,19 +89,6 @@
 		return err
 	}
 
-<<<<<<< HEAD
-	if err := image.SetOS(imageOS); err != nil {
-		return err
-	}
-
-	if imageOS == "windows" {
-		if err := dist.AddWindowsShimBaseLayer(image, tmpDir); err != nil {
-			return err
-		}
-	}
-
-=======
->>>>>>> 7a08937e
 	bpLayers := dist.BuildpackLayers{}
 	for _, bp := range append(b.dependencies, b.buildpack) {
 		bpLayerTar, err := dist.BuildpackToLayerTar(tmpDir, bp)
