--- conflicted
+++ resolved
@@ -118,17 +118,12 @@
 		return errors.Wrapf(err, "failed to create '%s' container", p.name)
 	}
 	p.appOnce.Do(func() {
-<<<<<<< HEAD
-
 		var mode int64 = -1
 		if runtime.GOOS == "windows" {
 			mode = 0777
 		}
 
-		appReader, _ := archive.CreateTarReader(p.appDir, appDir, p.uid, p.gid, mode)
-=======
-		appReader, errChan := archive.CreateTarReader(p.appDir, appDir, p.uid, p.gid, runtime.GOOS == "windows")
->>>>>>> 5927be89
+		appReader, errChan := archive.CreateTarReader(p.appDir, appDir, p.uid, p.gid, mode)
 		if err = p.docker.CopyToContainer(context, p.ctr.ID, "/", appReader, types.CopyToContainerOptions{}); err != nil {
 			err = errors.Wrapf(err, "failed to copy files to '%s' container", p.name)
 		}
