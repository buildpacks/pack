--- conflicted
+++ resolved
@@ -1,6 +1,5 @@
 package buildpack
 
-<<<<<<< HEAD
 // ManagedCollection defines the required behavior to deal with build modules when adding then to an OCI image.
 type ManagedCollection interface {
 	// AllModules returns all build modules handle by the manager
@@ -32,25 +31,13 @@
 
 func (f *managedCollection) FlattenedModules() [][]BuildModule {
 	return f.flattenedModules
-=======
-type ManagedCollection struct {
-	explodedModules  []BuildModule
-	flattenedModules []BuildModule
-	flatten          bool
-}
-
-func NewModuleManager(flatten bool) *ManagedCollection {
-	return &ManagedCollection{
-		flatten:          flatten,
-		explodedModules:  []BuildModule{},
-		flattenedModules: []BuildModule{},
-	}
->>>>>>> 3f1ecb28
 }
 
 func (f *managedCollection) AllModules() []BuildModule {
 	all := f.explodedModules
-	all = append(all, f.flattenedModules...)
+	for _, modules := range f.flattenedModules {
+		all = append(all, modules...)
+	}
 	return all
 }
 
@@ -71,7 +58,6 @@
 	flattenAll bool
 }
 
-<<<<<<< HEAD
 func NewManagedCollectionV1(flattenAll bool) ManagedCollection {
 	return &managedCollectionV1{
 		flattenAll: flattenAll,
@@ -79,14 +65,6 @@
 			explodedModules:  []BuildModule{},
 			flattenedModules: [][]BuildModule{},
 		},
-=======
-// FlattenedModules returns all modules that will be added to the output artifact as a single layer containing multiple modules.
-func (f *ManagedCollection) FlattenedModules() [][]BuildModule {
-	if f.flatten {
-		modules := [][]BuildModule{}
-		modules = append(modules, f.flattenedModules)
-		return modules
->>>>>>> 3f1ecb28
 	}
 }
 
@@ -100,7 +78,6 @@
 	}
 }
 
-<<<<<<< HEAD
 func NewManagedCollectionV2(modules FlattenModuleInfos) ManagedCollection {
 	flattenGroups := 0
 	if modules != nil {
@@ -139,14 +116,6 @@
 			} else {
 				// this module must not be flattened
 				ff.explodedModules = append(ff.explodedModules, module)
-=======
-// ShouldFlatten returns true if the given module is flattened.
-func (f *ManagedCollection) ShouldFlatten(module BuildModule) bool {
-	if f.flatten {
-		for _, v := range f.flattenedModules {
-			if v == module {
-				return true
->>>>>>> 3f1ecb28
 			}
 		} else {
 			// we don't want to flatten anything
