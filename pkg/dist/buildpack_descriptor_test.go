--- conflicted
+++ resolved
@@ -153,11 +153,7 @@
 	when("#Kind", func() {
 		it("returns 'buildpack'", func() {
 			bpDesc := dist.BuildpackDescriptor{}
-<<<<<<< HEAD
-			h.AssertEq(t, bpDesc.Kind(), "buildpack")
-=======
 			h.AssertEq(t, bpDesc.Kind(), buildpack.KindBuildpack)
->>>>>>> 558ae9a3
 		})
 	})
 
