package image_test

import (
	"bytes"
	"context"
	"fmt"
	"os"
	"path/filepath"
	"runtime"
	"testing"

	"github.com/buildpacks/imgutil"
	"github.com/buildpacks/imgutil/local"
	"github.com/buildpacks/imgutil/remote"
	"github.com/docker/docker/api/types"
	"github.com/docker/docker/client"
	"github.com/golang/mock/gomock"
	"github.com/google/go-containerregistry/pkg/authn"
	"github.com/heroku/color"
	"github.com/pkg/errors"
	"github.com/sclevine/spec"
	"github.com/sclevine/spec/report"

	"github.com/buildpacks/pack/pkg/dist"
	"github.com/buildpacks/pack/pkg/image"
	"github.com/buildpacks/pack/pkg/logging"
	"github.com/buildpacks/pack/pkg/testmocks"
	h "github.com/buildpacks/pack/testhelpers"
)

var docker client.CommonAPIClient
var registryConfig *h.TestRegistryConfig

func TestFetcher(t *testing.T) {
	color.Disable(true)
	defer color.Disable(false)

	h.RequireDocker(t)

	registryConfig = h.RunRegistry(t)
	defer registryConfig.StopRegistry(t)

	// TODO: is there a better solution to the auth problem?
	os.Setenv("DOCKER_CONFIG", registryConfig.DockerConfigDir)

	var err error
	docker, err = client.NewClientWithOpts(client.FromEnv, client.WithVersion("1.38"))
	h.AssertNil(t, err)
	spec.Run(t, "Fetcher", testFetcher, spec.Parallel(), spec.Report(report.Terminal{}))
}

func testFetcher(t *testing.T, when spec.G, it spec.S) {
	var (
		imageFetcher *image.Fetcher
		repoName     string
		repo         string
		outBuf       bytes.Buffer
		osType       string
	)

	it.Before(func() {
		repo = "some-org/" + h.RandString(10)
		repoName = registryConfig.RepoName(repo)
		imageFetcher = image.NewFetcher(logging.NewLogWithWriters(&outBuf, &outBuf, logging.WithVerbose()), docker)

		info, err := docker.Info(context.TODO())
		h.AssertNil(t, err)
		osType = info.OSType
	})

	when("#Fetch", func() {
		when("daemon is false", func() {
			when("PullAlways", func() {
				when("there is a remote image", func() {
					when("default platform", func() {
						// default is linux/runtime.GOARCH
						it.Before(func() {
							img, err := remote.NewImage(repoName, authn.DefaultKeychain)
							h.AssertNil(t, err)

							h.AssertNil(t, img.Save())
						})

						it("returns the remote image", func() {
							_, err := imageFetcher.Fetch(context.TODO(), repoName, image.FetchOptions{Daemon: false, PullPolicy: image.PullAlways})
							h.AssertNil(t, err)
						})
					})

					when("platform with variant and version", func() {
						var target dist.Target

						// default is linux/runtime.GOARCH
						it.Before(func() {
							img, err := remote.NewImage(repoName, authn.DefaultKeychain, remote.WithDefaultPlatform(imgutil.Platform{
								OS:           runtime.GOOS,
								Architecture: runtime.GOARCH,
								Variant:      "v1",
								OSVersion:    "my-version",
							}))
							h.AssertNil(t, err)
							h.AssertNil(t, img.Save())
						})

						it("returns the remote image", func() {
							target = dist.Target{
								OS:          runtime.GOOS,
								Arch:        runtime.GOARCH,
								ArchVariant: "v1",
								Distributions: []dist.Distribution{
									{Name: "some-name", Version: "my-version"},
								},
							}

							img, err := imageFetcher.Fetch(context.TODO(), repoName, image.FetchOptions{Daemon: false, PullPolicy: image.PullAlways, Target: &target})
							h.AssertNil(t, err)
							variant, err := img.Variant()
							h.AssertNil(t, err)
							h.AssertEq(t, variant, "v1")

							osVersion, err := img.OSVersion()
							h.AssertNil(t, err)
							h.AssertEq(t, osVersion, "my-version")
						})
					})
				})

				when("there is no remote image", func() {
					it("returns an error", func() {
						_, err := imageFetcher.Fetch(context.TODO(), repoName, image.FetchOptions{Daemon: false, PullPolicy: image.PullAlways})
						h.AssertError(t, err, fmt.Sprintf("image '%s' does not exist in registry", repoName))
					})
				})
			})

			when("PullIfNotPresent", func() {
				when("there is a remote image", func() {
					it.Before(func() {
						img, err := remote.NewImage(repoName, authn.DefaultKeychain)
						h.AssertNil(t, err)

						h.AssertNil(t, img.Save())
					})

					it("returns the remote image", func() {
						_, err := imageFetcher.Fetch(context.TODO(), repoName, image.FetchOptions{Daemon: false, PullPolicy: image.PullIfNotPresent})
						h.AssertNil(t, err)
					})
				})

				when("there is no remote image", func() {
					it("returns an error", func() {
						_, err := imageFetcher.Fetch(context.TODO(), repoName, image.FetchOptions{Daemon: false, PullPolicy: image.PullIfNotPresent})
						h.AssertError(t, err, fmt.Sprintf("image '%s' does not exist in registry", repoName))
					})
				})
			})
		})

		when("daemon is true", func() {
			when("PullNever", func() {
				when("there is a local image", func() {
					it.Before(func() {
						// Make sure the repoName is not a valid remote repo.
						// This is to verify that no remote check is made
						// when there's a valid local image.
						repoName = "invalidhost" + repoName

						img, err := local.NewImage(repoName, docker)
						h.AssertNil(t, err)

						h.AssertNil(t, img.Save())
					})

					it.After(func() {
						h.DockerRmi(docker, repoName)
					})

					it("returns the local image", func() {
						_, err := imageFetcher.Fetch(context.TODO(), repoName, image.FetchOptions{Daemon: true, PullPolicy: image.PullNever})
						h.AssertNil(t, err)
					})
				})

				when("there is no local image", func() {
					it("returns an error", func() {
						_, err := imageFetcher.Fetch(context.TODO(), repoName, image.FetchOptions{Daemon: true, PullPolicy: image.PullNever})
						h.AssertError(t, err, fmt.Sprintf("image '%s' does not exist on the daemon", repoName))
					})
				})
			})

			when("PullAlways", func() {
				when("there is a remote image", func() {
					var (
						logger *logging.LogWithWriters
						output func() string
					)

					it.Before(func() {
						// Instantiate a pull-able local image
						// as opposed to a remote image so that the image
						// is created with the OS of the docker daemon
						img, err := local.NewImage(repoName, docker)
						h.AssertNil(t, err)
						defer h.DockerRmi(docker, repoName)

						h.AssertNil(t, img.Save())

						h.AssertNil(t, h.PushImage(docker, img.Name(), registryConfig))

						var outCons *color.Console
						outCons, output = h.MockWriterAndOutput()
						logger = logging.NewLogWithWriters(outCons, outCons)
						imageFetcher = image.NewFetcher(logger, docker)
					})

					it.After(func() {
						h.DockerRmi(docker, repoName)
					})

					it("pull the image and return the local copy", func() {
						_, err := imageFetcher.Fetch(context.TODO(), repoName, image.FetchOptions{Daemon: true, PullPolicy: image.PullAlways})
						h.AssertNil(t, err)
						h.AssertNotEq(t, output(), "")
					})

					it("doesn't log anything in quiet mode", func() {
						logger.WantQuiet(true)
						_, err := imageFetcher.Fetch(context.TODO(), repoName, image.FetchOptions{Daemon: true, PullPolicy: image.PullAlways})
						h.AssertNil(t, err)
						h.AssertEq(t, output(), "")
					})
				})

				when("there is no remote image", func() {
					when("there is a local image", func() {
						it.Before(func() {
							img, err := local.NewImage(repoName, docker)
							h.AssertNil(t, err)

							h.AssertNil(t, img.Save())
						})

						it.After(func() {
							h.DockerRmi(docker, repoName)
						})

						it("returns the local image", func() {
							_, err := imageFetcher.Fetch(context.TODO(), repoName, image.FetchOptions{Daemon: true, PullPolicy: image.PullAlways})
							h.AssertNil(t, err)
						})
					})

					when("there is no local image", func() {
						it("returns an error", func() {
							_, err := imageFetcher.Fetch(context.TODO(), repoName, image.FetchOptions{Daemon: true, PullPolicy: image.PullAlways})
							h.AssertError(t, err, fmt.Sprintf("image '%s' does not exist on the daemon", repoName))
						})
					})
				})

				when("image platform is specified", func() {
					it("passes the platform argument to the daemon", func() {
						_, err := imageFetcher.Fetch(context.TODO(), repoName, image.FetchOptions{Daemon: true, PullPolicy: image.PullAlways, Target: &dist.Target{OS: "some-unsupported-platform"}})
						h.AssertError(t, err, "unknown operating system or architecture")
					})

					when("remote platform does not match", func() {
						it.Before(func() {
							img, err := remote.NewImage(repoName, authn.DefaultKeychain, remote.WithDefaultPlatform(imgutil.Platform{OS: osType, Architecture: ""}))
							h.AssertNil(t, err)
							h.AssertNil(t, img.Save())
						})

<<<<<<< HEAD
						it("retries without setting platform", func() {
							_, err := imageFetcher.Fetch(context.TODO(), repoName, image.FetchOptions{Daemon: true, PullPolicy: image.PullAlways, Platform: fmt.Sprintf("%s/%s", osType, runtime.GOARCH)})
=======
						it("retry without setting platform", func() {
							_, err := imageFetcher.Fetch(context.TODO(), repoName, image.FetchOptions{Daemon: true, PullPolicy: image.PullAlways, Target: &dist.Target{OS: osType, Arch: runtime.GOARCH}})
>>>>>>> 73064449
							h.AssertNil(t, err)
						})
					})
				})
			})

			when("PullIfNotPresent", func() {
				when("there is a remote image", func() {
					var (
						label          = "label"
						remoteImgLabel string
					)

					it.Before(func() {
						// Instantiate a pull-able local image
						// as opposed to a remote image so that the image
						// is created with the OS of the docker daemon
						remoteImg, err := local.NewImage(repoName, docker)
						h.AssertNil(t, err)
						defer h.DockerRmi(docker, repoName)

						h.AssertNil(t, remoteImg.SetLabel(label, "1"))
						h.AssertNil(t, remoteImg.Save())

						h.AssertNil(t, h.PushImage(docker, remoteImg.Name(), registryConfig))

						remoteImgLabel, err = remoteImg.Label(label)
						h.AssertNil(t, err)
					})

					it.After(func() {
						h.DockerRmi(docker, repoName)
					})

					when("there is a local image", func() {
						var localImgLabel string

						it.Before(func() {
							localImg, err := local.NewImage(repoName, docker)
							h.AssertNil(t, localImg.SetLabel(label, "2"))
							h.AssertNil(t, err)

							h.AssertNil(t, localImg.Save())

							localImgLabel, err = localImg.Label(label)
							h.AssertNil(t, err)
						})

						it.After(func() {
							h.DockerRmi(docker, repoName)
						})

						it("returns the local image", func() {
							fetchedImg, err := imageFetcher.Fetch(context.TODO(), repoName, image.FetchOptions{Daemon: true, PullPolicy: image.PullIfNotPresent})
							h.AssertNil(t, err)
							h.AssertNotContains(t, outBuf.String(), "Pulling image")

							fetchedImgLabel, err := fetchedImg.Label(label)
							h.AssertNil(t, err)

							h.AssertEq(t, fetchedImgLabel, localImgLabel)
							h.AssertNotEq(t, fetchedImgLabel, remoteImgLabel)
						})
					})

					when("there is no local image", func() {
						it("returns the remote image", func() {
							fetchedImg, err := imageFetcher.Fetch(context.TODO(), repoName, image.FetchOptions{Daemon: true, PullPolicy: image.PullIfNotPresent})
							h.AssertNil(t, err)

							fetchedImgLabel, err := fetchedImg.Label(label)
							h.AssertNil(t, err)
							h.AssertEq(t, fetchedImgLabel, remoteImgLabel)
						})
					})
				})

				when("there is no remote image", func() {
					when("there is a local image", func() {
						it.Before(func() {
							img, err := local.NewImage(repoName, docker)
							h.AssertNil(t, err)

							h.AssertNil(t, img.Save())
						})

						it.After(func() {
							h.DockerRmi(docker, repoName)
						})

						it("returns the local image", func() {
							_, err := imageFetcher.Fetch(context.TODO(), repoName, image.FetchOptions{Daemon: true, PullPolicy: image.PullIfNotPresent})
							h.AssertNil(t, err)
						})
					})

					when("there is no local image", func() {
						it("returns an error", func() {
							_, err := imageFetcher.Fetch(context.TODO(), repoName, image.FetchOptions{Daemon: true, PullPolicy: image.PullIfNotPresent})
							h.AssertError(t, err, fmt.Sprintf("image '%s' does not exist on the daemon", repoName))
						})
					})
				})

				when("image platform is specified", func() {
					it("passes the platform argument to the daemon", func() {
						_, err := imageFetcher.Fetch(context.TODO(), repoName, image.FetchOptions{Daemon: true, PullPolicy: image.PullIfNotPresent, Target: &dist.Target{OS: "some-unsupported-platform"}})
						h.AssertError(t, err, "unknown operating system or architecture")
					})
				})
			})
		})

		when("layout option is provided", func() {
			var (
				layoutOption image.LayoutOption
				imagePath    string
				tmpDir       string
				err          error
			)

			it.Before(func() {
				// set up local layout repo
				tmpDir, err = os.MkdirTemp("", "pack.fetcher.test")
				h.AssertNil(t, err)

				// dummy layer to validate sparse behavior
				tarDir := filepath.Join(tmpDir, "layer")
				err = os.MkdirAll(tarDir, os.ModePerm)
				h.AssertNil(t, err)
				layerPath := h.CreateTAR(t, tarDir, ".", -1)

				// set up the remote image to be used
				img, err := remote.NewImage(repoName, authn.DefaultKeychain)
				img.AddLayer(layerPath)
				h.AssertNil(t, err)
				h.AssertNil(t, img.Save())

				// set up layout options for the tests
				imagePath = filepath.Join(tmpDir, repo)
				layoutOption = image.LayoutOption{
					Path:   imagePath,
					Sparse: false,
				}
			})

			it.After(func() {
				err = os.RemoveAll(tmpDir)
				h.AssertNil(t, err)
			})

			when("sparse is false", func() {
				it("returns and layout image on disk", func() {
					_, err := imageFetcher.Fetch(context.TODO(), repoName, image.FetchOptions{LayoutOption: layoutOption})
					h.AssertNil(t, err)

					// all layers were written
					h.AssertBlobsLen(t, imagePath, 3)
				})
			})

			when("sparse is true", func() {
				it("returns and layout image on disk", func() {
					layoutOption.Sparse = true
					_, err := imageFetcher.Fetch(context.TODO(), repoName, image.FetchOptions{LayoutOption: layoutOption})
					h.AssertNil(t, err)

					// only manifest and config was written
					h.AssertBlobsLen(t, imagePath, 2)
				})
			})
		})
	})

	when("#CheckReadAccess", func() {
		var daemon bool

		when("Daemon is true", func() {
			it.Before(func() {
				daemon = true
			})

			when("an error is thrown by the daemon", func() {
				it.Before(func() {
					mockController := gomock.NewController(t)
					mockDockerClient := testmocks.NewMockCommonAPIClient(mockController)
					mockDockerClient.EXPECT().ServerVersion(gomock.Any()).Return(types.Version{}, errors.New("something wrong happened"))
					imageFetcher = image.NewFetcher(logging.NewLogWithWriters(&outBuf, &outBuf, logging.WithVerbose()), mockDockerClient)
				})
				when("PullNever", func() {
					it("read access must be false", func() {
						h.AssertFalse(t, imageFetcher.CheckReadAccess("pack.test/dummy", image.FetchOptions{Daemon: daemon, PullPolicy: image.PullNever}))
						h.AssertContains(t, outBuf.String(), "failed reading image 'pack.test/dummy' from the daemon")
					})
				})

				when("PullIfNotPresent", func() {
					it("read access must be false", func() {
						h.AssertFalse(t, imageFetcher.CheckReadAccess("pack.test/dummy", image.FetchOptions{Daemon: daemon, PullPolicy: image.PullIfNotPresent}))
						h.AssertContains(t, outBuf.String(), "failed reading image 'pack.test/dummy' from the daemon")
					})
				})
			})

			when("image exists only in the daemon", func() {
				it.Before(func() {
					img, err := local.NewImage("pack.test/dummy", docker)
					h.AssertNil(t, err)
					h.AssertNil(t, img.Save())
				})
				when("PullAlways", func() {
					it("read access must be false", func() {
						h.AssertFalse(t, imageFetcher.CheckReadAccess("pack.test/dummy", image.FetchOptions{Daemon: daemon, PullPolicy: image.PullAlways}))
					})
				})

				when("PullNever", func() {
					it("read access must be true", func() {
						h.AssertTrue(t, imageFetcher.CheckReadAccess("pack.test/dummy", image.FetchOptions{Daemon: daemon, PullPolicy: image.PullNever}))
					})
				})

				when("PullIfNotPresent", func() {
					it("read access must be true", func() {
						h.AssertTrue(t, imageFetcher.CheckReadAccess("pack.test/dummy", image.FetchOptions{Daemon: daemon, PullPolicy: image.PullIfNotPresent}))
					})
				})
			})

			when("image doesn't exist in the daemon but in remote", func() {
				it.Before(func() {
					img, err := remote.NewImage(repoName, authn.DefaultKeychain)
					h.AssertNil(t, err)
					h.AssertNil(t, img.Save())
				})
				when("PullAlways", func() {
					it("read access must be true", func() {
						h.AssertTrue(t, imageFetcher.CheckReadAccess(repoName, image.FetchOptions{Daemon: daemon, PullPolicy: image.PullAlways}))
					})
				})

				when("PullNever", func() {
					it("read access must be false", func() {
						h.AssertFalse(t, imageFetcher.CheckReadAccess(repoName, image.FetchOptions{Daemon: daemon, PullPolicy: image.PullNever}))
					})
				})

				when("PullIfNotPresent", func() {
					it("read access must be true", func() {
						h.AssertTrue(t, imageFetcher.CheckReadAccess(repoName, image.FetchOptions{Daemon: daemon, PullPolicy: image.PullIfNotPresent}))
					})
				})
			})
		})

		when("Daemon is false", func() {
			it.Before(func() {
				daemon = false
			})

			when("remote image doesn't exists", func() {
				it("fails when checking dummy image", func() {
					h.AssertFalse(t, imageFetcher.CheckReadAccess("pack.test/dummy", image.FetchOptions{Daemon: daemon}))
					h.AssertContains(t, outBuf.String(), "CheckReadAccess failed for the run image pack.test/dummy")
				})
			})

			when("remote image exists", func() {
				it.Before(func() {
					img, err := remote.NewImage(repoName, authn.DefaultKeychain)
					h.AssertNil(t, err)
					h.AssertNil(t, img.Save())
				})

				it("read access is valid", func() {
					h.AssertTrue(t, imageFetcher.CheckReadAccess(repoName, image.FetchOptions{Daemon: daemon}))
					h.AssertContains(t, outBuf.String(), fmt.Sprintf("CheckReadAccess succeeded for the run image %s", repoName))
				})
			})
		})
	})
}<|MERGE_RESOLUTION|>--- conflicted
+++ resolved
@@ -273,13 +273,8 @@
 							h.AssertNil(t, img.Save())
 						})
 
-<<<<<<< HEAD
 						it("retries without setting platform", func() {
-							_, err := imageFetcher.Fetch(context.TODO(), repoName, image.FetchOptions{Daemon: true, PullPolicy: image.PullAlways, Platform: fmt.Sprintf("%s/%s", osType, runtime.GOARCH)})
-=======
-						it("retry without setting platform", func() {
 							_, err := imageFetcher.Fetch(context.TODO(), repoName, image.FetchOptions{Daemon: true, PullPolicy: image.PullAlways, Target: &dist.Target{OS: osType, Arch: runtime.GOARCH}})
->>>>>>> 73064449
 							h.AssertNil(t, err)
 						})
 					})
