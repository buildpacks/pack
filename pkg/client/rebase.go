--- conflicted
+++ resolved
@@ -47,12 +47,10 @@
 	// validated (will not have any effect if API < 0.12).
 	Force bool
 
-<<<<<<< HEAD
 	InsecureRegistries []string
-=======
+
 	// Image reference to use as the previous image for rebase.
 	PreviousImage string
->>>>>>> 6fc092be
 }
 
 // Rebase updates the run image layers in an app image.
