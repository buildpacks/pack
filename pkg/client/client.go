--- conflicted
+++ resolved
@@ -271,18 +271,13 @@
 
 	if client.indexFactory == nil {
 		client.indexFactory = &indexFactory{
-<<<<<<< HEAD
 			keychain:       client.keychain,
 			xdgRuntimePath: os.Getenv("XDG_RUNTIME_DIR"),
 		}
-=======
-			dockerClient: client.docker,
-			keychain:     client.keychain,
 	}
 
 	if client.accessChecker == nil {
 		client.accessChecker = image.NewAccessChecker(client.logger, client.keychain)
->>>>>>> 3be294f1
 	}
 
 	if client.buildpackDownloader == nil {
