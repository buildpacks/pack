--- conflicted
+++ resolved
@@ -119,11 +119,7 @@
 	keychain            authn.Keychain
 	imageFactory        ImageFactory
 	imageFetcher        ImageFetcher
-<<<<<<< HEAD
 	indexFactory        IndexFactory
-	accessChecker       AccessChecker
-=======
->>>>>>> d7c6f0e7
 	downloader          BlobDownloader
 	lifecycleExecutor   LifecycleExecutor
 	buildpackDownloader BuildpackDownloader
@@ -266,7 +262,6 @@
 		}
 	}
 
-<<<<<<< HEAD
 	if client.indexFactory == nil {
 		packHome, err := iconfig.PackHome()
 		if err != nil {
@@ -280,12 +275,6 @@
 		client.indexFactory = index.NewIndexFactory(client.keychain, indexRootStoragePath)
 	}
 
-	if client.accessChecker == nil {
-		client.accessChecker = image.NewAccessChecker(client.logger, client.keychain)
-	}
-
-=======
->>>>>>> d7c6f0e7
 	if client.buildpackDownloader == nil {
 		client.buildpackDownloader = buildpack.NewDownloader(
 			client.logger,
