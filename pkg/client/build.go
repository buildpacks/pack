--- conflicted
+++ resolved
@@ -390,11 +390,7 @@
 		return err
 	}
 
-<<<<<<< HEAD
-	fetchedBPs, nInlineBPs, order, err := c.processBuildpacks(ctx, bldr.Image(), bldr.Buildpacks(), bldr.Order(), bldr.StackID, opts)
-=======
-	fetchedBPs, order, err := c.processBuildpacks(ctx, bldr.Buildpacks(), bldr.Order(), bldr.StackID, opts, targetToUse)
->>>>>>> cbc880a9
+	fetchedBPs, nInlineBPs, order, err := c.processBuildpacks(ctx, bldr.Buildpacks(), bldr.Order(), bldr.StackID, opts, targetToUse)
 	if err != nil {
 		return err
 	}
@@ -1157,11 +1153,7 @@
 //		----------
 //		- group:
 //			- A
-<<<<<<< HEAD
-func (c *Client) processBuildpacks(ctx context.Context, builderImage imgutil.Image, builderBPs []dist.ModuleInfo, builderOrder dist.Order, stackID string, opts BuildOptions) (fetchedBPs []buildpack.BuildModule, nInlineBPs int, order dist.Order, err error) {
-=======
-func (c *Client) processBuildpacks(ctx context.Context, builderBPs []dist.ModuleInfo, builderOrder dist.Order, stackID string, opts BuildOptions, targetToUse *dist.Target) (fetchedBPs []buildpack.BuildModule, order dist.Order, err error) {
->>>>>>> cbc880a9
+func (c *Client) processBuildpacks(ctx context.Context, builderBPs []dist.ModuleInfo, builderOrder dist.Order, stackID string, opts BuildOptions, targetToUse *dist.Target) (fetchedBPs []buildpack.BuildModule, nInlineBPs int, order dist.Order, err error) {
 	relativeBaseDir := opts.RelativeBaseDir
 	declaredBPs := opts.Buildpacks
 
