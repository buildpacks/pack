--- conflicted
+++ resolved
@@ -653,11 +653,8 @@
 		CreationTime:             opts.CreationTime,
 		Layout:                   opts.Layout(),
 		Keychain:                 c.keychain,
-<<<<<<< HEAD
-		ExecutionEnvironment:     opts.CNBExecutionEnv,
-=======
 		EnableUsernsHost:         opts.EnableUsernsHost,
->>>>>>> d5a88c78
+    ExecutionEnvironment:     opts.CNBExecutionEnv,
 	}
 
 	switch {
