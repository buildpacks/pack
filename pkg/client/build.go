--- conflicted
+++ resolved
@@ -323,48 +323,54 @@
 		return errors.Wrapf(err, "invalid builder '%s'", opts.Builder)
 	}
 
+	requestedTarget := func() *dist.Target {
+		if opts.Platform == "" {
+			return nil
+		}
+		parts := strings.Split(opts.Platform, "/")
+		switch len(parts) {
+		case 0:
+			return nil
+		case 1:
+			return &dist.Target{OS: parts[0]}
+		case 2:
+			return &dist.Target{OS: parts[0], Arch: parts[1]}
+		default:
+			return &dist.Target{OS: parts[0], Arch: parts[1], ArchVariant: parts[2]}
+		}
+	}()
+
 	rawBuilderImage, err := c.imageFetcher.Fetch(
 		ctx,
 		builderRef.Name(),
 		image.FetchOptions{
 			Daemon:     true,
-			Platform:   opts.Platform,
+			Target:     requestedTarget,
 			PullPolicy: opts.PullPolicy},
 	)
 	if err != nil {
 		return errors.Wrapf(err, "failed to fetch builder image '%s'", builderRef.Name())
 	}
 
-	builderOS, err := rawBuilderImage.OS()
-	if err != nil {
-		return errors.Wrapf(err, "getting builder OS")
-	}
-
-	builderArch, err := rawBuilderImage.Architecture()
-	if err != nil {
-		return errors.Wrapf(err, "getting builder architecture")
-	}
-
-	platformToUse := opts.Platform
-	if platformToUse == "" {
-		platformToUse = fmt.Sprintf("%s/%s", builderOS, builderArch) // FIXME: what about arch variant, etc.
+	var targetToUse *dist.Target
+	if requestedTarget != nil {
+		targetToUse = requestedTarget
+	} else {
+		targetToUse, err = getTargetFromBuilder(rawBuilderImage)
+		if err != nil {
+			return err
+		}
 	}
 
 	bldr, err := c.getBuilder(rawBuilderImage)
 	if err != nil {
 		return errors.Wrapf(err, "invalid builder %s", style.Symbol(opts.Builder))
 	}
-
-	target := &dist.Target{OS: builderOS, Arch: builderArch}
 
 	fetchOptions := image.FetchOptions{
 		Daemon:     !opts.Publish,
 		PullPolicy: opts.PullPolicy,
-<<<<<<< HEAD
-		Platform:   platformToUse,
-=======
-		Target:     target,
->>>>>>> 73064449
+		Target:     targetToUse,
 	}
 	runImageName := c.resolveRunImage(opts.RunImage, imgRegistry, builderRef.Context().RegistryStr(), bldr.DefaultRunImage(), opts.AdditionalMirrors, opts.Publish, fetchOptions)
 
@@ -393,12 +399,12 @@
 		return err
 	}
 
-	fetchedBPs, order, err := c.processBuildpacks(ctx, bldr.Image(), bldr.Buildpacks(), bldr.Order(), bldr.StackID, opts)
+	fetchedBPs, order, err := c.processBuildpacks(ctx, bldr.Buildpacks(), bldr.Order(), bldr.StackID, opts, targetToUse)
 	if err != nil {
 		return err
 	}
 
-	fetchedExs, orderExtensions, err := c.processExtensions(ctx, bldr.Image(), bldr.Extensions(), bldr.OrderExtensions(), bldr.StackID, opts)
+	fetchedExs, orderExtensions, err := c.processExtensions(ctx, bldr.Extensions(), opts, targetToUse)
 	if err != nil {
 		return err
 	}
@@ -439,11 +445,7 @@
 				image.FetchOptions{
 					Daemon:     true,
 					PullPolicy: opts.PullPolicy,
-<<<<<<< HEAD
-					Platform:   platformToUse,
-=======
-					Target:     target,
->>>>>>> 73064449
+					Target:     targetToUse,
 				},
 			)
 			if err != nil {
@@ -513,6 +515,11 @@
 		return err
 	}
 	defer c.docker.ImageRemove(context.Background(), ephemeralBuilder.Name(), types.RemoveOptions{Force: true})
+
+	builderOS, err := rawBuilderImage.OS()
+	if err != nil {
+		return fmt.Errorf("failed to get builder OS: %w", err)
+	}
 
 	if len(bldr.OrderExtensions()) > 0 || len(ephemeralBuilder.OrderExtensions()) > 0 {
 		if builderOS == "windows" {
@@ -756,6 +763,26 @@
 		return fmt.Errorf("executing lifecycle: %w", err)
 	}
 	return c.logImageNameAndSha(ctx, opts.Publish, imageRef)
+}
+
+func getTargetFromBuilder(builderImage imgutil.Image) (*dist.Target, error) {
+	builderOS, err := builderImage.OS()
+	if err != nil {
+		return nil, fmt.Errorf("failed to get builder OS: %w", err)
+	}
+	builderArch, err := builderImage.Architecture()
+	if err != nil {
+		return nil, fmt.Errorf("failed to get builder architecture: %w", err)
+	}
+	builderArchVariant, err := builderImage.Variant()
+	if err != nil {
+		return nil, fmt.Errorf("failed to get builder architecture variant: %w", err)
+	}
+	return &dist.Target{
+		OS:          builderOS,
+		Arch:        builderArch,
+		ArchVariant: builderArchVariant,
+	}, nil
 }
 
 func extractSupportedLifecycleApis(labels map[string]string) ([]string, error) {
@@ -1110,7 +1137,7 @@
 //		----------
 //		- group:
 //			- A
-func (c *Client) processBuildpacks(ctx context.Context, builderImage imgutil.Image, builderBPs []dist.ModuleInfo, builderOrder dist.Order, stackID string, opts BuildOptions) (fetchedBPs []buildpack.BuildModule, order dist.Order, err error) {
+func (c *Client) processBuildpacks(ctx context.Context, builderBPs []dist.ModuleInfo, builderOrder dist.Order, stackID string, opts BuildOptions, targetToUse *dist.Target) (fetchedBPs []buildpack.BuildModule, order dist.Order, err error) {
 	relativeBaseDir := opts.RelativeBaseDir
 	declaredBPs := opts.Buildpacks
 
@@ -1153,7 +1180,7 @@
 				order = newOrder
 			}
 		default:
-			newFetchedBPs, moduleInfo, err := c.fetchBuildpack(ctx, bp, relativeBaseDir, builderImage, builderBPs, opts, buildpack.KindBuildpack)
+			newFetchedBPs, moduleInfo, err := c.fetchBuildpack(ctx, bp, relativeBaseDir, builderBPs, opts, buildpack.KindBuildpack, targetToUse)
 			if err != nil {
 				return fetchedBPs, order, err
 			}
@@ -1187,7 +1214,7 @@
 		if len(preBuildpacks) > 0 || len(postBuildpacks) > 0 {
 			order = builderOrder
 			for _, bp := range preBuildpacks {
-				newFetchedBPs, moduleInfo, err := c.fetchBuildpack(ctx, bp, relativeBaseDir, builderImage, builderBPs, opts, buildpack.KindBuildpack)
+				newFetchedBPs, moduleInfo, err := c.fetchBuildpack(ctx, bp, relativeBaseDir, builderBPs, opts, buildpack.KindBuildpack, targetToUse)
 				if err != nil {
 					return fetchedBPs, order, err
 				}
@@ -1196,7 +1223,7 @@
 			}
 
 			for _, bp := range postBuildpacks {
-				newFetchedBPs, moduleInfo, err := c.fetchBuildpack(ctx, bp, relativeBaseDir, builderImage, builderBPs, opts, buildpack.KindBuildpack)
+				newFetchedBPs, moduleInfo, err := c.fetchBuildpack(ctx, bp, relativeBaseDir, builderBPs, opts, buildpack.KindBuildpack, targetToUse)
 				if err != nil {
 					return fetchedBPs, order, err
 				}
@@ -1209,7 +1236,7 @@
 	return fetchedBPs, order, nil
 }
 
-func (c *Client) fetchBuildpack(ctx context.Context, bp string, relativeBaseDir string, builderImage imgutil.Image, builderBPs []dist.ModuleInfo, opts BuildOptions, kind string) ([]buildpack.BuildModule, *dist.ModuleInfo, error) {
+func (c *Client) fetchBuildpack(ctx context.Context, bp string, relativeBaseDir string, builderBPs []dist.ModuleInfo, opts BuildOptions, kind string, targetToUse *dist.Target) ([]buildpack.BuildModule, *dist.ModuleInfo, error) {
 	pullPolicy := opts.PullPolicy
 	publish := opts.Publish
 	registry := opts.Registry
@@ -1229,31 +1256,10 @@
 			Version: version,
 		}
 	default:
-		builderOS, err := builderImage.OS()
-		if err != nil {
-			return nil, nil, errors.Wrapf(err, "getting builder OS")
-		}
-
-		builderArch, err := builderImage.Architecture()
-		if err != nil {
-			return nil, nil, errors.Wrapf(err, "getting builder architecture")
-		}
-
-<<<<<<< HEAD
-		platformToUse := opts.Platform
-		if platformToUse == "" {
-			platformToUse = fmt.Sprintf("%s/%s", builderOS, builderArch) // FIXME: what about arch variant, etc.
-		}
-
 		downloadOptions := buildpack.DownloadOptions{
 			RegistryName:    registry,
-			ImageOS:         builderOS,
-			Platform:        platformToUse,
-=======
-		downloadOptions := buildpack.DownloadOptions{
-			RegistryName:    registry,
-			Target:          &dist.Target{OS: builderOS, Arch: builderArch},
->>>>>>> 73064449
+			ImageOS:         targetToUse.OS,
+			Target:          targetToUse,
 			RelativeBaseDir: relativeBaseDir,
 			Daemon:          !publish,
 			PullPolicy:      pullPolicy,
@@ -1357,7 +1363,7 @@
 	return newOrder
 }
 
-func (c *Client) processExtensions(ctx context.Context, builderImage imgutil.Image, builderExs []dist.ModuleInfo, builderOrder dist.Order, stackID string, opts BuildOptions) (fetchedExs []buildpack.BuildModule, orderExtensions dist.Order, err error) {
+func (c *Client) processExtensions(ctx context.Context, builderExs []dist.ModuleInfo, opts BuildOptions, targetToUse *dist.Target) (fetchedExs []buildpack.BuildModule, orderExtensions dist.Order, err error) {
 	relativeBaseDir := opts.RelativeBaseDir
 	declaredExs := opts.Extensions
 
@@ -1374,7 +1380,7 @@
 		case buildpack.FromBuilderLocator:
 			return nil, nil, errors.New("from builder is not supported for extensions")
 		default:
-			newFetchedExs, moduleInfo, err := c.fetchBuildpack(ctx, ex, relativeBaseDir, builderImage, builderExs, opts, buildpack.KindExtension)
+			newFetchedExs, moduleInfo, err := c.fetchBuildpack(ctx, ex, relativeBaseDir, builderExs, opts, buildpack.KindExtension, targetToUse)
 			if err != nil {
 				return fetchedExs, orderExtensions, err
 			}
